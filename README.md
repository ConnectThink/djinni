--- conflicted
+++ resolved
@@ -195,11 +195,7 @@
 ### Flags
 Flags are translated to C++ `enum class`es with underlying type `unsigned` and a generated set
 of overloaded bitwise operators for convenience, ObjC `NS_OPTIONS` with underlying type
-<<<<<<< HEAD
-`NSUInteger`, and Java enums. Contrary to the above enums, the enumerants of flags represent
-=======
 `NSUInteger`, and Java `EnumSet<>`. Contrary to the above enums, the enumerants of flags represent
->>>>>>> e675e319
 single bits instead of integral values.
 
 When specifying a `flags` type in your IDL file you can assign special semantics to options:
@@ -213,11 +209,7 @@
   all_flags = all;
 }
 ```
-<<<<<<< HEAD
-In the above example the elements `no_flags` and `all_flags` are given special meaning.
-=======
 In the above example the elements marked with `none` and `all` are given special meaning.
->>>>>>> e675e319
 In C++ and ObjC the `no_flags` option is generated with a value that has no bits set (i.e. `0`),
 and `all_flags` is generated as a bitwise-or combination of all other values. In Java these
 special options are not generated as one can just use `EnumSet.noneOf()` and `EnumSet.allOf()`.
@@ -507,11 +499,6 @@
 - Andrew Twyman
 
 ## Contacts
-<<<<<<< HEAD
 - Jacob Potter - `djinni@j4cbo.com`
-- Andrew Twyman - `atwyman@dropbox.com`
-=======
 - Xianwen Chen - `xianwen@dropbox.com`
-- Andrew Twyman - `atwyman@dropbox.com`
-- Jacob Potter - `djinni@j4cbo.com`
->>>>>>> e675e319
+- Andrew Twyman - `atwyman@dropbox.com`