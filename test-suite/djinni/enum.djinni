color = enum {
	red;
	orange;
	yellow;
	green;
	blue;
	# "It is customary to list indigo as a color lying between blue and violet, but it has
	# never seemed to me that indigo is worth the dignity of being considered a separate
	# color. To my eyes it seems merely deep blue." --Isaac Asimov
	indigo;
	violet;
}

<<<<<<< HEAD
opt_color_record = record {
	my_color: optional<color>;
}

access_flags = flags {
  nobody = none;
  owner_read;
  owner_write;
  owner_execute;
  group_read;
  group_write;
  group_execute;
  system_read;
  system_write;
  system_execute;
  everybody = all;
}

empty_flags = flags {
  none = none;
  all = all;
}

flag_roundtrip = interface +c {
  static roundtrip_access(flag: access_flags): access_flags;
  static roundtrip_empty(flag: empty_flags): empty_flags;
  static roundtrip_access_boxed(flag: optional<access_flags>): optional<access_flags>;
  static roundtrip_empty_boxed(flag: optional<empty_flags>): optional<empty_flags>;
}

record_with_flags = record {
  access: access_flags;
=======
enum_usage_record = record {
    e: color;
    o: optional<color>;
    l: list<color>;
    s: set<color>;
    m: map<color, color>;
}

enum_usage_interface = interface +c +j +o {
    e(e: color): color;
    o(o: optional<color>): optional<color>;
    l(l: list<color>): list<color>;
    s(s: set<color>): set<color>;
    m(m: map<color, color>): map<color, color>;
>>>>>>> 7e09a2c2
}<|MERGE_RESOLUTION|>--- conflicted
+++ resolved
@@ -11,40 +11,6 @@
 	violet;
 }
 
-<<<<<<< HEAD
-opt_color_record = record {
-	my_color: optional<color>;
-}
-
-access_flags = flags {
-  nobody = none;
-  owner_read;
-  owner_write;
-  owner_execute;
-  group_read;
-  group_write;
-  group_execute;
-  system_read;
-  system_write;
-  system_execute;
-  everybody = all;
-}
-
-empty_flags = flags {
-  none = none;
-  all = all;
-}
-
-flag_roundtrip = interface +c {
-  static roundtrip_access(flag: access_flags): access_flags;
-  static roundtrip_empty(flag: empty_flags): empty_flags;
-  static roundtrip_access_boxed(flag: optional<access_flags>): optional<access_flags>;
-  static roundtrip_empty_boxed(flag: optional<empty_flags>): optional<empty_flags>;
-}
-
-record_with_flags = record {
-  access: access_flags;
-=======
 enum_usage_record = record {
     e: color;
     o: optional<color>;
@@ -59,5 +25,4 @@
     l(l: list<color>): list<color>;
     s(s: set<color>): set<color>;
     m(m: map<color, color>): map<color, color>;
->>>>>>> 7e09a2c2
 }