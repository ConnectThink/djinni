// !$*UTF8*$!
{
	archiveVersion = 1;
	classes = {
	};
	objectVersion = 46;
	objects = {

/* Begin PBXBuildFile section */
		5AEA68151D38F4A40083D770 /* DBWcharTests.m in Sources */ = {isa = PBXBuildFile; fileRef = 728E11201D37DE27005A554D /* DBWcharTests.m */; };
		650CA05A1C2AB48E007ADDDB /* DBListenerCaller+Private.mm in Sources */ = {isa = PBXBuildFile; fileRef = 650CA0571C2AB48E007ADDDB /* DBListenerCaller+Private.mm */; };
		650CA05E1C2AB5AB007ADDDB /* ListenerCaller.cpp in Sources */ = {isa = PBXBuildFile; fileRef = 650CA05D1C2AB5AB007ADDDB /* ListenerCaller.cpp */; };
		650CA0601C2AB6DB007ADDDB /* DBMultipleInheritanceTests.m in Sources */ = {isa = PBXBuildFile; fileRef = 650CA05B1C2AB524007ADDDB /* DBMultipleInheritanceTests.m */; };
		6536CD7419A6C96C00DD7715 /* DBClientInterfaceImpl.mm in Sources */ = {isa = PBXBuildFile; fileRef = 6536CD7219A6C96C00DD7715 /* DBClientInterfaceImpl.mm */; };
		6536CD7819A6C98800DD7715 /* cpp_exception_impl.cpp in Sources */ = {isa = PBXBuildFile; fileRef = 6536CD7619A6C98800DD7715 /* cpp_exception_impl.cpp */; };
		6536CD8D19A6C9A800DD7715 /* DBClientInterfaceTests.mm in Sources */ = {isa = PBXBuildFile; fileRef = 6536CD7A19A6C99800DD7715 /* DBClientInterfaceTests.mm */; };
		6536CD8E19A6C9A800DD7715 /* DBCppExceptionTests.mm in Sources */ = {isa = PBXBuildFile; fileRef = 6536CD7B19A6C99800DD7715 /* DBCppExceptionTests.mm */; };
		6536CD8F19A6C9A800DD7715 /* DBMapRecordTests.mm in Sources */ = {isa = PBXBuildFile; fileRef = 6536CD7C19A6C99800DD7715 /* DBMapRecordTests.mm */; };
		6536CD9019A6C9A800DD7715 /* DBNestedCollectionTests.mm in Sources */ = {isa = PBXBuildFile; fileRef = 6536CD7D19A6C99800DD7715 /* DBNestedCollectionTests.mm */; };
		6536CD9119A6C9A800DD7715 /* DBPrimitiveListTests.mm in Sources */ = {isa = PBXBuildFile; fileRef = 6536CD7E19A6C99800DD7715 /* DBPrimitiveListTests.mm */; };
		6536CD9219A6C9A800DD7715 /* DBRecordWithDerivingsCppTests.mm in Sources */ = {isa = PBXBuildFile; fileRef = 6536CD7F19A6C99800DD7715 /* DBRecordWithDerivingsCppTests.mm */; };
		6536CD9319A6C9A800DD7715 /* DBRecordWithDerivingsObjcTests.mm in Sources */ = {isa = PBXBuildFile; fileRef = 6536CD8019A6C99800DD7715 /* DBRecordWithDerivingsObjcTests.mm */; };
		6536CD9419A6C9A800DD7715 /* DBSetRecordTests.mm in Sources */ = {isa = PBXBuildFile; fileRef = 6536CD8119A6C99800DD7715 /* DBSetRecordTests.mm */; };
		655168421C404B81003682A4 /* DBFirstListener+Private.mm in Sources */ = {isa = PBXBuildFile; fileRef = 6551683E1C404B81003682A4 /* DBFirstListener+Private.mm */; };
		655168431C404B81003682A4 /* DBSecondListener+Private.mm in Sources */ = {isa = PBXBuildFile; fileRef = 655168411C404B81003682A4 /* DBSecondListener+Private.mm */; };
		6551684C1C4050A4003682A4 /* DBReturnOne+Private.mm in Sources */ = {isa = PBXBuildFile; fileRef = 655168481C4050A4003682A4 /* DBReturnOne+Private.mm */; };
		6551684D1C4050A4003682A4 /* DBReturnTwo+Private.mm in Sources */ = {isa = PBXBuildFile; fileRef = 6551684B1C4050A4003682A4 /* DBReturnTwo+Private.mm */; };
		6551684F1C40511C003682A4 /* return_one_two.cpp in Sources */ = {isa = PBXBuildFile; fileRef = 6551684E1C40511C003682A4 /* return_one_two.cpp */; };
		65868B4E1989FE4200D60EEE /* Foundation.framework in Frameworks */ = {isa = PBXBuildFile; fileRef = 65868B4D1989FE4200D60EEE /* Foundation.framework */; };
		65868B5C1989FE4200D60EEE /* XCTest.framework in Frameworks */ = {isa = PBXBuildFile; fileRef = 65868B5B1989FE4200D60EEE /* XCTest.framework */; };
		65868B5D1989FE4200D60EEE /* Foundation.framework in Frameworks */ = {isa = PBXBuildFile; fileRef = 65868B4D1989FE4200D60EEE /* Foundation.framework */; };
		65868B5F1989FE4200D60EEE /* UIKit.framework in Frameworks */ = {isa = PBXBuildFile; fileRef = 65868B5E1989FE4200D60EEE /* UIKit.framework */; };
		65868B621989FE4200D60EEE /* libDjinniObjcTest.a in Frameworks */ = {isa = PBXBuildFile; fileRef = 65868B4A1989FE4200D60EEE /* libDjinniObjcTest.a */; };
		6D66A8A91A3B09F000B312E8 /* DBConstantTests.mm in Sources */ = {isa = PBXBuildFile; fileRef = 6D66A8A81A3B09F000B312E8 /* DBConstantTests.mm */; };
		728E111B1D37DE0B005A554D /* DBWcharTestHelpers+Private.mm in Sources */ = {isa = PBXBuildFile; fileRef = 728E11161D37DE0B005A554D /* DBWcharTestHelpers+Private.mm */; };
		728E111C1D37DE0B005A554D /* DBWcharTestRec.mm in Sources */ = {isa = PBXBuildFile; fileRef = 728E11181D37DE0B005A554D /* DBWcharTestRec.mm */; };
		728E111D1D37DE0B005A554D /* DBWcharTestRec+Private.mm in Sources */ = {isa = PBXBuildFile; fileRef = 728E111A1D37DE0B005A554D /* DBWcharTestRec+Private.mm */; };
		728E111F1D37DE1C005A554D /* wchar_test_helpers.cpp in Sources */ = {isa = PBXBuildFile; fileRef = 728E111E1D37DE1C005A554D /* wchar_test_helpers.cpp */; };
		A20094101B06982F00EF8D9B /* DBTokenTests.mm in Sources */ = {isa = PBXBuildFile; fileRef = A200940E1B0697D300EF8D9B /* DBTokenTests.mm */; };
		A209B5791BBA2A0A0070C310 /* DBOptColorRecord.mm in Sources */ = {isa = PBXBuildFile; fileRef = A209B5761BBA2A0A0070C310 /* DBOptColorRecord.mm */; };
		A209B57A1BBA2A0A0070C310 /* DBOptColorRecord+Private.mm in Sources */ = {isa = PBXBuildFile; fileRef = A209B5781BBA2A0A0070C310 /* DBOptColorRecord+Private.mm */; };
		A238CA8E1AF84B7100CDDCE5 /* DBClientReturnedRecord+Private.mm in Sources */ = {isa = PBXBuildFile; fileRef = A238CA761AF84B7100CDDCE5 /* DBClientReturnedRecord+Private.mm */; };
		A238CA901AF84B7100CDDCE5 /* DBConstants+Private.mm in Sources */ = {isa = PBXBuildFile; fileRef = A238CA781AF84B7100CDDCE5 /* DBConstants+Private.mm */; };
		A238CA921AF84B7100CDDCE5 /* DBDateRecord+Private.mm in Sources */ = {isa = PBXBuildFile; fileRef = A238CA7A1AF84B7100CDDCE5 /* DBDateRecord+Private.mm */; };
		A238CA941AF84B7100CDDCE5 /* DBMapDateRecord+Private.mm in Sources */ = {isa = PBXBuildFile; fileRef = A238CA7C1AF84B7100CDDCE5 /* DBMapDateRecord+Private.mm */; };
		A238CA961AF84B7100CDDCE5 /* DBMapListRecord+Private.mm in Sources */ = {isa = PBXBuildFile; fileRef = A238CA7E1AF84B7100CDDCE5 /* DBMapListRecord+Private.mm */; };
		A238CA981AF84B7100CDDCE5 /* DBMapRecord+Private.mm in Sources */ = {isa = PBXBuildFile; fileRef = A238CA801AF84B7100CDDCE5 /* DBMapRecord+Private.mm */; };
		A238CA9A1AF84B7100CDDCE5 /* DBNestedCollection+Private.mm in Sources */ = {isa = PBXBuildFile; fileRef = A238CA821AF84B7100CDDCE5 /* DBNestedCollection+Private.mm */; };
		A238CA9C1AF84B7100CDDCE5 /* DBPrimitiveList+Private.mm in Sources */ = {isa = PBXBuildFile; fileRef = A238CA841AF84B7100CDDCE5 /* DBPrimitiveList+Private.mm */; };
		A238CA9E1AF84B7100CDDCE5 /* DBRecordWithDerivings+Private.mm in Sources */ = {isa = PBXBuildFile; fileRef = A238CA861AF84B7100CDDCE5 /* DBRecordWithDerivings+Private.mm */; };
		A238CAA01AF84B7100CDDCE5 /* DBRecordWithNestedDerivings+Private.mm in Sources */ = {isa = PBXBuildFile; fileRef = A238CA881AF84B7100CDDCE5 /* DBRecordWithNestedDerivings+Private.mm */; };
		A238CAA21AF84B7100CDDCE5 /* DBSetRecord+Private.mm in Sources */ = {isa = PBXBuildFile; fileRef = A238CA8A1AF84B7100CDDCE5 /* DBSetRecord+Private.mm */; };
		A24249741AF192FC003BF8F0 /* constants.cpp in Sources */ = {isa = PBXBuildFile; fileRef = A24249631AF192FC003BF8F0 /* constants.cpp */; };
		A24249751AF192FC003BF8F0 /* record_with_derivings.cpp in Sources */ = {isa = PBXBuildFile; fileRef = A242496C1AF192FC003BF8F0 /* record_with_derivings.cpp */; };
		A24249761AF192FC003BF8F0 /* record_with_nested_derivings.cpp in Sources */ = {isa = PBXBuildFile; fileRef = A242496E1AF192FC003BF8F0 /* record_with_nested_derivings.cpp */; };
		A24850271AF96EBC00AFE907 /* DBClientReturnedRecord.mm in Sources */ = {isa = PBXBuildFile; fileRef = A248501B1AF96EBC00AFE907 /* DBClientReturnedRecord.mm */; };
		A24850281AF96EBC00AFE907 /* DBConstants.mm in Sources */ = {isa = PBXBuildFile; fileRef = A248501C1AF96EBC00AFE907 /* DBConstants.mm */; };
		A24850291AF96EBC00AFE907 /* DBDateRecord.mm in Sources */ = {isa = PBXBuildFile; fileRef = A248501D1AF96EBC00AFE907 /* DBDateRecord.mm */; };
		A248502A1AF96EBC00AFE907 /* DBMapDateRecord.mm in Sources */ = {isa = PBXBuildFile; fileRef = A248501E1AF96EBC00AFE907 /* DBMapDateRecord.mm */; };
		A248502B1AF96EBC00AFE907 /* DBMapListRecord.mm in Sources */ = {isa = PBXBuildFile; fileRef = A248501F1AF96EBC00AFE907 /* DBMapListRecord.mm */; };
		A248502C1AF96EBC00AFE907 /* DBMapRecord.mm in Sources */ = {isa = PBXBuildFile; fileRef = A24850201AF96EBC00AFE907 /* DBMapRecord.mm */; };
		A248502D1AF96EBC00AFE907 /* DBNestedCollection.mm in Sources */ = {isa = PBXBuildFile; fileRef = A24850211AF96EBC00AFE907 /* DBNestedCollection.mm */; };
		A248502E1AF96EBC00AFE907 /* DBPrimitiveList.mm in Sources */ = {isa = PBXBuildFile; fileRef = A24850221AF96EBC00AFE907 /* DBPrimitiveList.mm */; };
		A248502F1AF96EBC00AFE907 /* DBRecordWithDerivings.mm in Sources */ = {isa = PBXBuildFile; fileRef = A24850231AF96EBC00AFE907 /* DBRecordWithDerivings.mm */; };
		A24850301AF96EBC00AFE907 /* DBRecordWithNestedDerivings.mm in Sources */ = {isa = PBXBuildFile; fileRef = A24850241AF96EBC00AFE907 /* DBRecordWithNestedDerivings.mm */; };
		A24850311AF96EBC00AFE907 /* DBSetRecord.mm in Sources */ = {isa = PBXBuildFile; fileRef = A24850251AF96EBC00AFE907 /* DBSetRecord.mm */; };
		A278D45319BA3601006FD937 /* test_helpers.cpp in Sources */ = {isa = PBXBuildFile; fileRef = A278D45219BA3601006FD937 /* test_helpers.cpp */; };
		A2AE38491BB3074800B7A0C9 /* DJIProxyCaches.mm in Sources */ = {isa = PBXBuildFile; fileRef = 6536CD6C19A6C82200DD7715 /* DJIProxyCaches.mm */; };
		A2CB54B419BA6E6000A9E600 /* DJIError.mm in Sources */ = {isa = PBXBuildFile; fileRef = A2CB54B319BA6E6000A9E600 /* DJIError.mm */; };
		B52DA5681B103F72005CE75F /* DBAssortedPrimitives.mm in Sources */ = {isa = PBXBuildFile; fileRef = B52DA5651B103F6D005CE75F /* DBAssortedPrimitives.mm */; };
		B52DA5691B103F72005CE75F /* DBAssortedPrimitives.mm in Sources */ = {isa = PBXBuildFile; fileRef = B52DA5651B103F6D005CE75F /* DBAssortedPrimitives.mm */; };
		B52DA56A1B103F75005CE75F /* DBAssortedPrimitives+Private.mm in Sources */ = {isa = PBXBuildFile; fileRef = B52DA5671B103F6D005CE75F /* DBAssortedPrimitives+Private.mm */; };
		B52DA56B1B103F75005CE75F /* DBAssortedPrimitives+Private.mm in Sources */ = {isa = PBXBuildFile; fileRef = B52DA5671B103F6D005CE75F /* DBAssortedPrimitives+Private.mm */; };
		B52DA56E1B103FC5005CE75F /* assorted_primitives.cpp in Sources */ = {isa = PBXBuildFile; fileRef = B52DA56C1B103FBE005CE75F /* assorted_primitives.cpp */; };
		B52DA5701B104025005CE75F /* DBPrimitivesTests.m in Sources */ = {isa = PBXBuildFile; fileRef = B52DA56F1B104025005CE75F /* DBPrimitivesTests.m */; };
		B5D8FC361C23E2F40045ADCF /* DBConstantRecord.mm in Sources */ = {isa = PBXBuildFile; fileRef = B5D8FC331C23E2F40045ADCF /* DBConstantRecord.mm */; };
		B5D8FC371C23E2F40045ADCF /* DBConstantRecord+Private.mm in Sources */ = {isa = PBXBuildFile; fileRef = B5D8FC351C23E2F40045ADCF /* DBConstantRecord+Private.mm */; };
		B5E9C93B1C1F9D9D0073C123 /* reverse_client_interface_impl.cpp in Sources */ = {isa = PBXBuildFile; fileRef = B5E9C9391C1F9D9D0073C123 /* reverse_client_interface_impl.cpp */; };
		B5E9C9401C1F9E9E0073C123 /* DBReverseClientInterface+Private.mm in Sources */ = {isa = PBXBuildFile; fileRef = B5E9C93F1C1F9E9E0073C123 /* DBReverseClientInterface+Private.mm */; };
		B5F06AB11D499379005BE736 /* DBUsesSingleLanguageListeners+Private.mm in Sources */ = {isa = PBXBuildFile; fileRef = B5F06AA81D499379005BE736 /* DBUsesSingleLanguageListeners+Private.mm */; };
		B5F06AB21D499379005BE736 /* DBObjcOnlyListener+Private.mm in Sources */ = {isa = PBXBuildFile; fileRef = B5F06AAB1D499379005BE736 /* DBObjcOnlyListener+Private.mm */; };
		B5F06AB31D499379005BE736 /* DBJavaOnlyListener+Private.mm in Sources */ = {isa = PBXBuildFile; fileRef = B5F06AAE1D499379005BE736 /* DBJavaOnlyListener+Private.mm */; };
		CFAED8751B54291900E3B8A3 /* DBEmptyRecord.mm in Sources */ = {isa = PBXBuildFile; fileRef = CFAED8721B54291900E3B8A3 /* DBEmptyRecord.mm */; };
		CFAED8761B54291900E3B8A3 /* DBEmptyRecord+Private.mm in Sources */ = {isa = PBXBuildFile; fileRef = CFAED8741B54291900E3B8A3 /* DBEmptyRecord+Private.mm */; };
		CFC5D9D01B15105100BF2DF8 /* extern_record_with_derivings.cpp in Sources */ = {isa = PBXBuildFile; fileRef = CFC5D9CE1B15105100BF2DF8 /* extern_record_with_derivings.cpp */; };
		CFC5D9D11B15105100BF2DF8 /* extern_record_with_derivings.cpp in Sources */ = {isa = PBXBuildFile; fileRef = CFC5D9CE1B15105100BF2DF8 /* extern_record_with_derivings.cpp */; };
		CFC5D9D61B15106400BF2DF8 /* DBExternRecordWithDerivings.mm in Sources */ = {isa = PBXBuildFile; fileRef = CFC5D9D31B15106400BF2DF8 /* DBExternRecordWithDerivings.mm */; };
		CFC5D9D71B15106400BF2DF8 /* DBExternRecordWithDerivings.mm in Sources */ = {isa = PBXBuildFile; fileRef = CFC5D9D31B15106400BF2DF8 /* DBExternRecordWithDerivings.mm */; };
		CFC5D9D81B15106400BF2DF8 /* DBExternRecordWithDerivings+Private.mm in Sources */ = {isa = PBXBuildFile; fileRef = CFC5D9D51B15106400BF2DF8 /* DBExternRecordWithDerivings+Private.mm */; };
		CFC5D9D91B15106400BF2DF8 /* DBExternRecordWithDerivings+Private.mm in Sources */ = {isa = PBXBuildFile; fileRef = CFC5D9D51B15106400BF2DF8 /* DBExternRecordWithDerivings+Private.mm */; };
		CFC5D9E81B1513E800BF2DF8 /* DBExternInterface1+Private.mm in Sources */ = {isa = PBXBuildFile; fileRef = CFC5D9E41B1513E800BF2DF8 /* DBExternInterface1+Private.mm */; };
		CFC5D9E91B1513E800BF2DF8 /* DBExternInterface1+Private.mm in Sources */ = {isa = PBXBuildFile; fileRef = CFC5D9E41B1513E800BF2DF8 /* DBExternInterface1+Private.mm */; };
		CFC5D9EA1B1513E800BF2DF8 /* DBExternInterface2+Private.mm in Sources */ = {isa = PBXBuildFile; fileRef = CFC5D9E71B1513E800BF2DF8 /* DBExternInterface2+Private.mm */; };
		CFC5D9EB1B1513E800BF2DF8 /* DBExternInterface2+Private.mm in Sources */ = {isa = PBXBuildFile; fileRef = CFC5D9E71B1513E800BF2DF8 /* DBExternInterface2+Private.mm */; };
		CFC5D9F31B15276900BF2DF8 /* DBDurationTests.m in Sources */ = {isa = PBXBuildFile; fileRef = CFC5D9F11B15276900BF2DF8 /* DBDurationTests.m */; };
		CFC5D9FC1B152E4300BF2DF8 /* TranslateDuration.cpp in Sources */ = {isa = PBXBuildFile; fileRef = CFC5D9FB1B152E4300BF2DF8 /* TranslateDuration.cpp */; };
		CFC5D9FD1B152E4300BF2DF8 /* TranslateDuration.cpp in Sources */ = {isa = PBXBuildFile; fileRef = CFC5D9FB1B152E4300BF2DF8 /* TranslateDuration.cpp */; };
		CFC5DA011B15318B00BF2DF8 /* DBTestDuration+Private.mm in Sources */ = {isa = PBXBuildFile; fileRef = CFC5DA001B15318B00BF2DF8 /* DBTestDuration+Private.mm */; };
		CFC5DA021B15318B00BF2DF8 /* DBTestDuration+Private.mm in Sources */ = {isa = PBXBuildFile; fileRef = CFC5DA001B15318B00BF2DF8 /* DBTestDuration+Private.mm */; };
		CFC5DA081B1532F600BF2DF8 /* DBRecordWithDurationAndDerivings.mm in Sources */ = {isa = PBXBuildFile; fileRef = CFC5DA051B1532F600BF2DF8 /* DBRecordWithDurationAndDerivings.mm */; };
		CFC5DA091B1532F600BF2DF8 /* DBRecordWithDurationAndDerivings.mm in Sources */ = {isa = PBXBuildFile; fileRef = CFC5DA051B1532F600BF2DF8 /* DBRecordWithDurationAndDerivings.mm */; };
		CFC5DA0A1B1532F600BF2DF8 /* DBRecordWithDurationAndDerivings+Private.mm in Sources */ = {isa = PBXBuildFile; fileRef = CFC5DA071B1532F600BF2DF8 /* DBRecordWithDurationAndDerivings+Private.mm */; };
		CFC5DA0B1B1532F600BF2DF8 /* DBRecordWithDurationAndDerivings+Private.mm in Sources */ = {isa = PBXBuildFile; fileRef = CFC5DA071B1532F600BF2DF8 /* DBRecordWithDurationAndDerivings+Private.mm */; };
		CFC5DA0E1B15330000BF2DF8 /* record_with_duration_and_derivings.cpp in Sources */ = {isa = PBXBuildFile; fileRef = CFC5DA0C1B15330000BF2DF8 /* record_with_duration_and_derivings.cpp */; };
		CFC5DA0F1B15330000BF2DF8 /* record_with_duration_and_derivings.cpp in Sources */ = {isa = PBXBuildFile; fileRef = CFC5DA0C1B15330000BF2DF8 /* record_with_duration_and_derivings.cpp */; };
		CFEFA65D1B25D1BD008EE2D0 /* DBDateRecordTests.mm in Sources */ = {isa = PBXBuildFile; fileRef = CFEFA65B1B25CFEA008EE2D0 /* DBDateRecordTests.mm */; };
		CFF89B931B5D2CC7007F6EC2 /* date_record.cpp in Sources */ = {isa = PBXBuildFile; fileRef = CFF89B921B5D2CC7007F6EC2 /* date_record.cpp */; };
		CFFD588B1B019E79001E10B6 /* DBClientInterface+Private.mm in Sources */ = {isa = PBXBuildFile; fileRef = CFFD58871B019E79001E10B6 /* DBClientInterface+Private.mm */; };
		CFFD588D1B019E79001E10B6 /* DBCppException+Private.mm in Sources */ = {isa = PBXBuildFile; fileRef = CFFD58881B019E79001E10B6 /* DBCppException+Private.mm */; };
		CFFD588E1B019E79001E10B6 /* DBCppException+Private.mm in Sources */ = {isa = PBXBuildFile; fileRef = CFFD58881B019E79001E10B6 /* DBCppException+Private.mm */; };
		CFFD588F1B019E79001E10B6 /* DBTestHelpers+Private.mm in Sources */ = {isa = PBXBuildFile; fileRef = CFFD58891B019E79001E10B6 /* DBTestHelpers+Private.mm */; };
		CFFD58901B019E79001E10B6 /* DBTestHelpers+Private.mm in Sources */ = {isa = PBXBuildFile; fileRef = CFFD58891B019E79001E10B6 /* DBTestHelpers+Private.mm */; };
		CFFD58911B019E79001E10B6 /* DBUserToken+Private.mm in Sources */ = {isa = PBXBuildFile; fileRef = CFFD588A1B019E79001E10B6 /* DBUserToken+Private.mm */; };
		CFFD58921B019E79001E10B6 /* DBUserToken+Private.mm in Sources */ = {isa = PBXBuildFile; fileRef = CFFD588A1B019E79001E10B6 /* DBUserToken+Private.mm */; };
		CFFD58B11B041BD9001E10B6 /* DBConstantsInterface.mm in Sources */ = {isa = PBXBuildFile; fileRef = CFFD58AE1B041BD9001E10B6 /* DBConstantsInterface.mm */; };
		CFFD58B21B041BD9001E10B6 /* DBConstantsInterface.mm in Sources */ = {isa = PBXBuildFile; fileRef = CFFD58AE1B041BD9001E10B6 /* DBConstantsInterface.mm */; };
		CFFD58B31B041BD9001E10B6 /* DBConstantsInterface+Private.mm in Sources */ = {isa = PBXBuildFile; fileRef = CFFD58B01B041BD9001E10B6 /* DBConstantsInterface+Private.mm */; };
		CFFD58B41B041BD9001E10B6 /* DBConstantsInterface+Private.mm in Sources */ = {isa = PBXBuildFile; fileRef = CFFD58B01B041BD9001E10B6 /* DBConstantsInterface+Private.mm */; };
		CFFD58B71B041BFD001E10B6 /* constants_interface.cpp in Sources */ = {isa = PBXBuildFile; fileRef = CFFD58B51B041BFD001E10B6 /* constants_interface.cpp */; };
		CFFD58B81B041BFD001E10B6 /* constants_interface.cpp in Sources */ = {isa = PBXBuildFile; fileRef = CFFD58B51B041BFD001E10B6 /* constants_interface.cpp */; };
/* End PBXBuildFile section */

/* Begin PBXContainerItemProxy section */
		65868B601989FE4200D60EEE /* PBXContainerItemProxy */ = {
			isa = PBXContainerItemProxy;
			containerPortal = 65868B421989FE4200D60EEE /* Project object */;
			proxyType = 1;
			remoteGlobalIDString = 65868B491989FE4200D60EEE;
			remoteInfo = DjinniObjcTest;
		};
/* End PBXContainerItemProxy section */

/* Begin PBXCopyFilesBuildPhase section */
		65868B481989FE4200D60EEE /* CopyFiles */ = {
			isa = PBXCopyFilesBuildPhase;
			buildActionMask = 2147483647;
			dstPath = "include/$(PRODUCT_NAME)";
			dstSubfolderSpec = 16;
			files = (
			);
			runOnlyForDeploymentPostprocessing = 0;
		};
/* End PBXCopyFilesBuildPhase section */

/* Begin PBXFileReference section */
		650CA04E1C2AB460007ADDDB /* listener_caller.hpp */ = {isa = PBXFileReference; fileEncoding = 4; lastKnownFileType = sourcecode.cpp.h; path = listener_caller.hpp; sourceTree = "<group>"; };
		650CA0551C2AB48E007ADDDB /* DBListenerCaller.h */ = {isa = PBXFileReference; fileEncoding = 4; lastKnownFileType = sourcecode.c.h; path = DBListenerCaller.h; sourceTree = "<group>"; };
		650CA0561C2AB48E007ADDDB /* DBListenerCaller+Private.h */ = {isa = PBXFileReference; fileEncoding = 4; lastKnownFileType = sourcecode.c.h; path = "DBListenerCaller+Private.h"; sourceTree = "<group>"; };
		650CA0571C2AB48E007ADDDB /* DBListenerCaller+Private.mm */ = {isa = PBXFileReference; fileEncoding = 4; lastKnownFileType = sourcecode.cpp.objcpp; path = "DBListenerCaller+Private.mm"; sourceTree = "<group>"; };
		650CA05B1C2AB524007ADDDB /* DBMultipleInheritanceTests.m */ = {isa = PBXFileReference; fileEncoding = 4; lastKnownFileType = sourcecode.c.objc; path = DBMultipleInheritanceTests.m; sourceTree = "<group>"; };
		650CA05D1C2AB5AB007ADDDB /* ListenerCaller.cpp */ = {isa = PBXFileReference; fileEncoding = 4; lastKnownFileType = sourcecode.cpp.cpp; path = ListenerCaller.cpp; sourceTree = "<group>"; };
		6536CD6A19A6C82200DD7715 /* DJIError.h */ = {isa = PBXFileReference; fileEncoding = 4; lastKnownFileType = sourcecode.c.h; path = DJIError.h; sourceTree = "<group>"; };
		6536CD6C19A6C82200DD7715 /* DJIProxyCaches.mm */ = {isa = PBXFileReference; fileEncoding = 4; lastKnownFileType = sourcecode.cpp.objcpp; path = DJIProxyCaches.mm; sourceTree = "<group>"; };
		6536CD6D19A6C82200DD7715 /* DJICppWrapperCache+Private.h */ = {isa = PBXFileReference; fileEncoding = 4; lastKnownFileType = sourcecode.c.h; path = "DJICppWrapperCache+Private.h"; sourceTree = "<group>"; };
		6536CD6E19A6C82200DD7715 /* DJIObjcWrapperCache+Private.h */ = {isa = PBXFileReference; fileEncoding = 4; lastKnownFileType = sourcecode.c.h; path = "DJIObjcWrapperCache+Private.h"; sourceTree = "<group>"; };
		6536CD7119A6C96C00DD7715 /* DBClientInterfaceImpl.h */ = {isa = PBXFileReference; fileEncoding = 4; lastKnownFileType = sourcecode.c.h; path = DBClientInterfaceImpl.h; sourceTree = "<group>"; };
		6536CD7219A6C96C00DD7715 /* DBClientInterfaceImpl.mm */ = {isa = PBXFileReference; fileEncoding = 4; lastKnownFileType = sourcecode.cpp.objcpp; path = DBClientInterfaceImpl.mm; sourceTree = "<group>"; };
		6536CD7619A6C98800DD7715 /* cpp_exception_impl.cpp */ = {isa = PBXFileReference; fileEncoding = 4; lastKnownFileType = sourcecode.cpp.cpp; path = cpp_exception_impl.cpp; sourceTree = "<group>"; };
		6536CD7719A6C98800DD7715 /* cpp_exception_impl.hpp */ = {isa = PBXFileReference; fileEncoding = 4; lastKnownFileType = sourcecode.cpp.h; path = cpp_exception_impl.hpp; sourceTree = "<group>"; };
		6536CD7A19A6C99800DD7715 /* DBClientInterfaceTests.mm */ = {isa = PBXFileReference; fileEncoding = 4; lastKnownFileType = sourcecode.cpp.objcpp; path = DBClientInterfaceTests.mm; sourceTree = "<group>"; };
		6536CD7B19A6C99800DD7715 /* DBCppExceptionTests.mm */ = {isa = PBXFileReference; fileEncoding = 4; lastKnownFileType = sourcecode.cpp.objcpp; path = DBCppExceptionTests.mm; sourceTree = "<group>"; };
		6536CD7C19A6C99800DD7715 /* DBMapRecordTests.mm */ = {isa = PBXFileReference; fileEncoding = 4; lastKnownFileType = sourcecode.cpp.objcpp; path = DBMapRecordTests.mm; sourceTree = "<group>"; };
		6536CD7D19A6C99800DD7715 /* DBNestedCollectionTests.mm */ = {isa = PBXFileReference; fileEncoding = 4; lastKnownFileType = sourcecode.cpp.objcpp; path = DBNestedCollectionTests.mm; sourceTree = "<group>"; };
		6536CD7E19A6C99800DD7715 /* DBPrimitiveListTests.mm */ = {isa = PBXFileReference; fileEncoding = 4; lastKnownFileType = sourcecode.cpp.objcpp; path = DBPrimitiveListTests.mm; sourceTree = "<group>"; };
		6536CD7F19A6C99800DD7715 /* DBRecordWithDerivingsCppTests.mm */ = {isa = PBXFileReference; fileEncoding = 4; lastKnownFileType = sourcecode.cpp.objcpp; path = DBRecordWithDerivingsCppTests.mm; sourceTree = "<group>"; };
		6536CD8019A6C99800DD7715 /* DBRecordWithDerivingsObjcTests.mm */ = {isa = PBXFileReference; fileEncoding = 4; lastKnownFileType = sourcecode.cpp.objcpp; path = DBRecordWithDerivingsObjcTests.mm; sourceTree = "<group>"; };
		6536CD8119A6C99800DD7715 /* DBSetRecordTests.mm */ = {isa = PBXFileReference; fileEncoding = 4; lastKnownFileType = sourcecode.cpp.objcpp; path = DBSetRecordTests.mm; sourceTree = "<group>"; };
		6536CD8319A6C99800DD7715 /* en */ = {isa = PBXFileReference; lastKnownFileType = text.plist.strings; name = en; path = en.lproj/InfoPlist.strings; sourceTree = "<group>"; };
		6536CD8419A6C99800DD7715 /* DjinniObjcTestTests-Info.plist */ = {isa = PBXFileReference; fileEncoding = 4; lastKnownFileType = text.plist.xml; path = "DjinniObjcTestTests-Info.plist"; sourceTree = "<group>"; };
		6551683A1C404B58003682A4 /* first_listener.hpp */ = {isa = PBXFileReference; fileEncoding = 4; lastKnownFileType = sourcecode.cpp.h; path = first_listener.hpp; sourceTree = "<group>"; };
		6551683B1C404B58003682A4 /* second_listener.hpp */ = {isa = PBXFileReference; fileEncoding = 4; lastKnownFileType = sourcecode.cpp.h; path = second_listener.hpp; sourceTree = "<group>"; };
		6551683C1C404B81003682A4 /* DBFirstListener.h */ = {isa = PBXFileReference; fileEncoding = 4; lastKnownFileType = sourcecode.c.h; path = DBFirstListener.h; sourceTree = "<group>"; };
		6551683D1C404B81003682A4 /* DBFirstListener+Private.h */ = {isa = PBXFileReference; fileEncoding = 4; lastKnownFileType = sourcecode.c.h; path = "DBFirstListener+Private.h"; sourceTree = "<group>"; };
		6551683E1C404B81003682A4 /* DBFirstListener+Private.mm */ = {isa = PBXFileReference; fileEncoding = 4; lastKnownFileType = sourcecode.cpp.objcpp; path = "DBFirstListener+Private.mm"; sourceTree = "<group>"; };
		6551683F1C404B81003682A4 /* DBSecondListener.h */ = {isa = PBXFileReference; fileEncoding = 4; lastKnownFileType = sourcecode.c.h; path = DBSecondListener.h; sourceTree = "<group>"; };
		655168401C404B81003682A4 /* DBSecondListener+Private.h */ = {isa = PBXFileReference; fileEncoding = 4; lastKnownFileType = sourcecode.c.h; path = "DBSecondListener+Private.h"; sourceTree = "<group>"; };
		655168411C404B81003682A4 /* DBSecondListener+Private.mm */ = {isa = PBXFileReference; fileEncoding = 4; lastKnownFileType = sourcecode.cpp.objcpp; path = "DBSecondListener+Private.mm"; sourceTree = "<group>"; };
		655168441C40508A003682A4 /* return_one.hpp */ = {isa = PBXFileReference; fileEncoding = 4; lastKnownFileType = sourcecode.cpp.h; path = return_one.hpp; sourceTree = "<group>"; };
		655168451C40508A003682A4 /* return_two.hpp */ = {isa = PBXFileReference; fileEncoding = 4; lastKnownFileType = sourcecode.cpp.h; path = return_two.hpp; sourceTree = "<group>"; };
		655168461C4050A4003682A4 /* DBReturnOne.h */ = {isa = PBXFileReference; fileEncoding = 4; lastKnownFileType = sourcecode.c.h; path = DBReturnOne.h; sourceTree = "<group>"; };
		655168471C4050A4003682A4 /* DBReturnOne+Private.h */ = {isa = PBXFileReference; fileEncoding = 4; lastKnownFileType = sourcecode.c.h; path = "DBReturnOne+Private.h"; sourceTree = "<group>"; };
		655168481C4050A4003682A4 /* DBReturnOne+Private.mm */ = {isa = PBXFileReference; fileEncoding = 4; lastKnownFileType = sourcecode.cpp.objcpp; path = "DBReturnOne+Private.mm"; sourceTree = "<group>"; };
		655168491C4050A4003682A4 /* DBReturnTwo.h */ = {isa = PBXFileReference; fileEncoding = 4; lastKnownFileType = sourcecode.c.h; path = DBReturnTwo.h; sourceTree = "<group>"; };
		6551684A1C4050A4003682A4 /* DBReturnTwo+Private.h */ = {isa = PBXFileReference; fileEncoding = 4; lastKnownFileType = sourcecode.c.h; path = "DBReturnTwo+Private.h"; sourceTree = "<group>"; };
		6551684B1C4050A4003682A4 /* DBReturnTwo+Private.mm */ = {isa = PBXFileReference; fileEncoding = 4; lastKnownFileType = sourcecode.cpp.objcpp; path = "DBReturnTwo+Private.mm"; sourceTree = "<group>"; };
		6551684E1C40511C003682A4 /* return_one_two.cpp */ = {isa = PBXFileReference; fileEncoding = 4; lastKnownFileType = sourcecode.cpp.cpp; path = return_one_two.cpp; sourceTree = "<group>"; };
		65868B4A1989FE4200D60EEE /* libDjinniObjcTest.a */ = {isa = PBXFileReference; explicitFileType = archive.ar; includeInIndex = 0; path = libDjinniObjcTest.a; sourceTree = BUILT_PRODUCTS_DIR; };
		65868B4D1989FE4200D60EEE /* Foundation.framework */ = {isa = PBXFileReference; lastKnownFileType = wrapper.framework; name = Foundation.framework; path = System/Library/Frameworks/Foundation.framework; sourceTree = SDKROOT; };
		65868B5A1989FE4200D60EEE /* DjinniObjcTestTests.xctest */ = {isa = PBXFileReference; explicitFileType = wrapper.cfbundle; includeInIndex = 0; path = DjinniObjcTestTests.xctest; sourceTree = BUILT_PRODUCTS_DIR; };
		65868B5B1989FE4200D60EEE /* XCTest.framework */ = {isa = PBXFileReference; lastKnownFileType = wrapper.framework; name = XCTest.framework; path = Library/Frameworks/XCTest.framework; sourceTree = DEVELOPER_DIR; };
		65868B5E1989FE4200D60EEE /* UIKit.framework */ = {isa = PBXFileReference; lastKnownFileType = wrapper.framework; name = UIKit.framework; path = Library/Frameworks/UIKit.framework; sourceTree = DEVELOPER_DIR; };
		6D66A8A81A3B09F000B312E8 /* DBConstantTests.mm */ = {isa = PBXFileReference; fileEncoding = 4; lastKnownFileType = sourcecode.cpp.objcpp; path = DBConstantTests.mm; sourceTree = "<group>"; };
		728E11121D37DDFB005A554D /* wchar_test_helpers.hpp */ = {isa = PBXFileReference; fileEncoding = 4; lastKnownFileType = sourcecode.cpp.h; path = wchar_test_helpers.hpp; sourceTree = "<group>"; };
		728E11131D37DDFB005A554D /* wchar_test_rec.hpp */ = {isa = PBXFileReference; fileEncoding = 4; lastKnownFileType = sourcecode.cpp.h; path = wchar_test_rec.hpp; sourceTree = "<group>"; };
		728E11141D37DE0B005A554D /* DBWcharTestHelpers.h */ = {isa = PBXFileReference; fileEncoding = 4; lastKnownFileType = sourcecode.c.h; path = DBWcharTestHelpers.h; sourceTree = "<group>"; };
		728E11151D37DE0B005A554D /* DBWcharTestHelpers+Private.h */ = {isa = PBXFileReference; fileEncoding = 4; lastKnownFileType = sourcecode.c.h; path = "DBWcharTestHelpers+Private.h"; sourceTree = "<group>"; };
		728E11161D37DE0B005A554D /* DBWcharTestHelpers+Private.mm */ = {isa = PBXFileReference; fileEncoding = 4; lastKnownFileType = sourcecode.cpp.objcpp; path = "DBWcharTestHelpers+Private.mm"; sourceTree = "<group>"; };
		728E11171D37DE0B005A554D /* DBWcharTestRec.h */ = {isa = PBXFileReference; fileEncoding = 4; lastKnownFileType = sourcecode.c.h; path = DBWcharTestRec.h; sourceTree = "<group>"; };
		728E11181D37DE0B005A554D /* DBWcharTestRec.mm */ = {isa = PBXFileReference; fileEncoding = 4; lastKnownFileType = sourcecode.cpp.objcpp; path = DBWcharTestRec.mm; sourceTree = "<group>"; };
		728E11191D37DE0B005A554D /* DBWcharTestRec+Private.h */ = {isa = PBXFileReference; fileEncoding = 4; lastKnownFileType = sourcecode.c.h; path = "DBWcharTestRec+Private.h"; sourceTree = "<group>"; };
		728E111A1D37DE0B005A554D /* DBWcharTestRec+Private.mm */ = {isa = PBXFileReference; fileEncoding = 4; lastKnownFileType = sourcecode.cpp.objcpp; path = "DBWcharTestRec+Private.mm"; sourceTree = "<group>"; };
		728E111E1D37DE1C005A554D /* wchar_test_helpers.cpp */ = {isa = PBXFileReference; fileEncoding = 4; lastKnownFileType = sourcecode.cpp.cpp; path = wchar_test_helpers.cpp; sourceTree = "<group>"; };
		728E11201D37DE27005A554D /* DBWcharTests.m */ = {isa = PBXFileReference; fileEncoding = 4; lastKnownFileType = sourcecode.c.objc; path = DBWcharTests.m; sourceTree = "<group>"; };
		A200940E1B0697D300EF8D9B /* DBTokenTests.mm */ = {isa = PBXFileReference; fileEncoding = 4; lastKnownFileType = sourcecode.cpp.objcpp; path = DBTokenTests.mm; sourceTree = "<group>"; };
		A209B5751BBA2A0A0070C310 /* DBOptColorRecord.h */ = {isa = PBXFileReference; fileEncoding = 4; lastKnownFileType = sourcecode.c.h; path = DBOptColorRecord.h; sourceTree = "<group>"; };
		A209B5761BBA2A0A0070C310 /* DBOptColorRecord.mm */ = {isa = PBXFileReference; fileEncoding = 4; lastKnownFileType = sourcecode.cpp.objcpp; path = DBOptColorRecord.mm; sourceTree = "<group>"; };
		A209B5771BBA2A0A0070C310 /* DBOptColorRecord+Private.h */ = {isa = PBXFileReference; fileEncoding = 4; lastKnownFileType = sourcecode.c.h; path = "DBOptColorRecord+Private.h"; sourceTree = "<group>"; };
		A209B5781BBA2A0A0070C310 /* DBOptColorRecord+Private.mm */ = {isa = PBXFileReference; fileEncoding = 4; lastKnownFileType = sourcecode.cpp.objcpp; path = "DBOptColorRecord+Private.mm"; sourceTree = "<group>"; };
		A209B57B1BBA2A180070C310 /* opt_color_record.hpp */ = {isa = PBXFileReference; fileEncoding = 4; lastKnownFileType = sourcecode.cpp.h; path = opt_color_record.hpp; sourceTree = "<group>"; };
		A238CA761AF84B7100CDDCE5 /* DBClientReturnedRecord+Private.mm */ = {isa = PBXFileReference; fileEncoding = 4; lastKnownFileType = sourcecode.cpp.objcpp; path = "DBClientReturnedRecord+Private.mm"; sourceTree = "<group>"; };
		A238CA781AF84B7100CDDCE5 /* DBConstants+Private.mm */ = {isa = PBXFileReference; fileEncoding = 4; lastKnownFileType = sourcecode.cpp.objcpp; path = "DBConstants+Private.mm"; sourceTree = "<group>"; };
		A238CA7A1AF84B7100CDDCE5 /* DBDateRecord+Private.mm */ = {isa = PBXFileReference; fileEncoding = 4; lastKnownFileType = sourcecode.cpp.objcpp; path = "DBDateRecord+Private.mm"; sourceTree = "<group>"; };
		A238CA7C1AF84B7100CDDCE5 /* DBMapDateRecord+Private.mm */ = {isa = PBXFileReference; fileEncoding = 4; lastKnownFileType = sourcecode.cpp.objcpp; path = "DBMapDateRecord+Private.mm"; sourceTree = "<group>"; };
		A238CA7E1AF84B7100CDDCE5 /* DBMapListRecord+Private.mm */ = {isa = PBXFileReference; fileEncoding = 4; lastKnownFileType = sourcecode.cpp.objcpp; path = "DBMapListRecord+Private.mm"; sourceTree = "<group>"; };
		A238CA801AF84B7100CDDCE5 /* DBMapRecord+Private.mm */ = {isa = PBXFileReference; fileEncoding = 4; lastKnownFileType = sourcecode.cpp.objcpp; path = "DBMapRecord+Private.mm"; sourceTree = "<group>"; };
		A238CA821AF84B7100CDDCE5 /* DBNestedCollection+Private.mm */ = {isa = PBXFileReference; fileEncoding = 4; lastKnownFileType = sourcecode.cpp.objcpp; path = "DBNestedCollection+Private.mm"; sourceTree = "<group>"; };
		A238CA841AF84B7100CDDCE5 /* DBPrimitiveList+Private.mm */ = {isa = PBXFileReference; fileEncoding = 4; lastKnownFileType = sourcecode.cpp.objcpp; path = "DBPrimitiveList+Private.mm"; sourceTree = "<group>"; };
		A238CA861AF84B7100CDDCE5 /* DBRecordWithDerivings+Private.mm */ = {isa = PBXFileReference; fileEncoding = 4; lastKnownFileType = sourcecode.cpp.objcpp; path = "DBRecordWithDerivings+Private.mm"; sourceTree = "<group>"; };
		A238CA881AF84B7100CDDCE5 /* DBRecordWithNestedDerivings+Private.mm */ = {isa = PBXFileReference; fileEncoding = 4; lastKnownFileType = sourcecode.cpp.objcpp; path = "DBRecordWithNestedDerivings+Private.mm"; sourceTree = "<group>"; };
		A238CA8A1AF84B7100CDDCE5 /* DBSetRecord+Private.mm */ = {isa = PBXFileReference; fileEncoding = 4; lastKnownFileType = sourcecode.cpp.objcpp; path = "DBSetRecord+Private.mm"; sourceTree = "<group>"; };
		A239F3791AF400C600DF27C8 /* DJIMarshal+Private.h */ = {isa = PBXFileReference; fileEncoding = 4; lastKnownFileType = sourcecode.c.h; path = "DJIMarshal+Private.h"; sourceTree = "<group>"; };
		A242491C1AF192E0003BF8F0 /* DBClientInterface.h */ = {isa = PBXFileReference; fileEncoding = 4; lastKnownFileType = sourcecode.c.h; path = DBClientInterface.h; sourceTree = "<group>"; };
		A242491F1AF192E0003BF8F0 /* DBClientReturnedRecord+Private.h */ = {isa = PBXFileReference; fileEncoding = 4; lastKnownFileType = sourcecode.c.h; path = "DBClientReturnedRecord+Private.h"; sourceTree = "<group>"; };
		A24249201AF192E0003BF8F0 /* DBClientReturnedRecord.h */ = {isa = PBXFileReference; fileEncoding = 4; lastKnownFileType = sourcecode.c.h; path = DBClientReturnedRecord.h; sourceTree = "<group>"; };
		A24249221AF192E0003BF8F0 /* DBColor.h */ = {isa = PBXFileReference; fileEncoding = 4; lastKnownFileType = sourcecode.c.h; path = DBColor.h; sourceTree = "<group>"; };
		A24249251AF192E0003BF8F0 /* DBConstants+Private.h */ = {isa = PBXFileReference; fileEncoding = 4; lastKnownFileType = sourcecode.c.h; path = "DBConstants+Private.h"; sourceTree = "<group>"; };
		A24249261AF192E0003BF8F0 /* DBConstants.h */ = {isa = PBXFileReference; fileEncoding = 4; lastKnownFileType = sourcecode.c.h; path = DBConstants.h; sourceTree = "<group>"; };
		A24249281AF192E0003BF8F0 /* DBCppException+Private.h */ = {isa = PBXFileReference; fileEncoding = 4; lastKnownFileType = sourcecode.c.h; path = "DBCppException+Private.h"; sourceTree = "<group>"; };
		A24249291AF192E0003BF8F0 /* DBCppException.h */ = {isa = PBXFileReference; fileEncoding = 4; lastKnownFileType = sourcecode.c.h; path = DBCppException.h; sourceTree = "<group>"; };
		A242492B1AF192E0003BF8F0 /* DBDateRecord+Private.h */ = {isa = PBXFileReference; fileEncoding = 4; lastKnownFileType = sourcecode.c.h; path = "DBDateRecord+Private.h"; sourceTree = "<group>"; };
		A242492C1AF192E0003BF8F0 /* DBDateRecord.h */ = {isa = PBXFileReference; fileEncoding = 4; lastKnownFileType = sourcecode.c.h; path = DBDateRecord.h; sourceTree = "<group>"; };
		A242492E1AF192E0003BF8F0 /* DBMapDateRecord+Private.h */ = {isa = PBXFileReference; fileEncoding = 4; lastKnownFileType = sourcecode.c.h; path = "DBMapDateRecord+Private.h"; sourceTree = "<group>"; };
		A242492F1AF192E0003BF8F0 /* DBMapDateRecord.h */ = {isa = PBXFileReference; fileEncoding = 4; lastKnownFileType = sourcecode.c.h; path = DBMapDateRecord.h; sourceTree = "<group>"; };
		A24249311AF192E0003BF8F0 /* DBMapListRecord+Private.h */ = {isa = PBXFileReference; fileEncoding = 4; lastKnownFileType = sourcecode.c.h; path = "DBMapListRecord+Private.h"; sourceTree = "<group>"; };
		A24249321AF192E0003BF8F0 /* DBMapListRecord.h */ = {isa = PBXFileReference; fileEncoding = 4; lastKnownFileType = sourcecode.c.h; path = DBMapListRecord.h; sourceTree = "<group>"; };
		A24249341AF192E0003BF8F0 /* DBMapRecord+Private.h */ = {isa = PBXFileReference; fileEncoding = 4; lastKnownFileType = sourcecode.c.h; path = "DBMapRecord+Private.h"; sourceTree = "<group>"; };
		A24249351AF192E0003BF8F0 /* DBMapRecord.h */ = {isa = PBXFileReference; fileEncoding = 4; lastKnownFileType = sourcecode.c.h; path = DBMapRecord.h; sourceTree = "<group>"; };
		A24249371AF192E0003BF8F0 /* DBNestedCollection+Private.h */ = {isa = PBXFileReference; fileEncoding = 4; lastKnownFileType = sourcecode.c.h; path = "DBNestedCollection+Private.h"; sourceTree = "<group>"; };
		A24249381AF192E0003BF8F0 /* DBNestedCollection.h */ = {isa = PBXFileReference; fileEncoding = 4; lastKnownFileType = sourcecode.c.h; path = DBNestedCollection.h; sourceTree = "<group>"; };
		A242493A1AF192E0003BF8F0 /* DBPrimitiveList+Private.h */ = {isa = PBXFileReference; fileEncoding = 4; lastKnownFileType = sourcecode.c.h; path = "DBPrimitiveList+Private.h"; sourceTree = "<group>"; };
		A242493B1AF192E0003BF8F0 /* DBPrimitiveList.h */ = {isa = PBXFileReference; fileEncoding = 4; lastKnownFileType = sourcecode.c.h; path = DBPrimitiveList.h; sourceTree = "<group>"; };
		A242493D1AF192E0003BF8F0 /* DBRecordWithDerivings+Private.h */ = {isa = PBXFileReference; fileEncoding = 4; lastKnownFileType = sourcecode.c.h; path = "DBRecordWithDerivings+Private.h"; sourceTree = "<group>"; };
		A242493E1AF192E0003BF8F0 /* DBRecordWithDerivings.h */ = {isa = PBXFileReference; fileEncoding = 4; lastKnownFileType = sourcecode.c.h; path = DBRecordWithDerivings.h; sourceTree = "<group>"; };
		A24249401AF192E0003BF8F0 /* DBRecordWithNestedDerivings+Private.h */ = {isa = PBXFileReference; fileEncoding = 4; lastKnownFileType = sourcecode.c.h; path = "DBRecordWithNestedDerivings+Private.h"; sourceTree = "<group>"; };
		A24249411AF192E0003BF8F0 /* DBRecordWithNestedDerivings.h */ = {isa = PBXFileReference; fileEncoding = 4; lastKnownFileType = sourcecode.c.h; path = DBRecordWithNestedDerivings.h; sourceTree = "<group>"; };
		A24249431AF192E0003BF8F0 /* DBSetRecord+Private.h */ = {isa = PBXFileReference; fileEncoding = 4; lastKnownFileType = sourcecode.c.h; path = "DBSetRecord+Private.h"; sourceTree = "<group>"; };
		A24249441AF192E0003BF8F0 /* DBSetRecord.h */ = {isa = PBXFileReference; fileEncoding = 4; lastKnownFileType = sourcecode.c.h; path = DBSetRecord.h; sourceTree = "<group>"; };
		A24249461AF192E0003BF8F0 /* DBTestHelpers+Private.h */ = {isa = PBXFileReference; fileEncoding = 4; lastKnownFileType = sourcecode.c.h; path = "DBTestHelpers+Private.h"; sourceTree = "<group>"; };
		A24249471AF192E0003BF8F0 /* DBTestHelpers.h */ = {isa = PBXFileReference; fileEncoding = 4; lastKnownFileType = sourcecode.c.h; path = DBTestHelpers.h; sourceTree = "<group>"; };
		A24249491AF192E0003BF8F0 /* DBUserToken+Private.h */ = {isa = PBXFileReference; fileEncoding = 4; lastKnownFileType = sourcecode.c.h; path = "DBUserToken+Private.h"; sourceTree = "<group>"; };
		A242494A1AF192E0003BF8F0 /* DBUserToken.h */ = {isa = PBXFileReference; fileEncoding = 4; lastKnownFileType = sourcecode.c.h; path = DBUserToken.h; sourceTree = "<group>"; };
		A24249601AF192FC003BF8F0 /* client_interface.hpp */ = {isa = PBXFileReference; fileEncoding = 4; lastKnownFileType = sourcecode.cpp.h; path = client_interface.hpp; sourceTree = "<group>"; };
		A24249611AF192FC003BF8F0 /* client_returned_record.hpp */ = {isa = PBXFileReference; fileEncoding = 4; lastKnownFileType = sourcecode.cpp.h; path = client_returned_record.hpp; sourceTree = "<group>"; };
		A24249621AF192FC003BF8F0 /* color.hpp */ = {isa = PBXFileReference; fileEncoding = 4; lastKnownFileType = sourcecode.cpp.h; path = color.hpp; sourceTree = "<group>"; };
		A24249631AF192FC003BF8F0 /* constants.cpp */ = {isa = PBXFileReference; fileEncoding = 4; lastKnownFileType = sourcecode.cpp.cpp; path = constants.cpp; sourceTree = "<group>"; };
		A24249641AF192FC003BF8F0 /* constants.hpp */ = {isa = PBXFileReference; fileEncoding = 4; lastKnownFileType = sourcecode.cpp.h; path = constants.hpp; sourceTree = "<group>"; };
		A24249651AF192FC003BF8F0 /* cpp_exception.hpp */ = {isa = PBXFileReference; fileEncoding = 4; lastKnownFileType = sourcecode.cpp.h; path = cpp_exception.hpp; sourceTree = "<group>"; };
		A24249661AF192FC003BF8F0 /* date_record.hpp */ = {isa = PBXFileReference; fileEncoding = 4; lastKnownFileType = sourcecode.cpp.h; path = date_record.hpp; sourceTree = "<group>"; };
		A24249671AF192FC003BF8F0 /* map_date_record.hpp */ = {isa = PBXFileReference; fileEncoding = 4; lastKnownFileType = sourcecode.cpp.h; path = map_date_record.hpp; sourceTree = "<group>"; };
		A24249681AF192FC003BF8F0 /* map_list_record.hpp */ = {isa = PBXFileReference; fileEncoding = 4; lastKnownFileType = sourcecode.cpp.h; path = map_list_record.hpp; sourceTree = "<group>"; };
		A24249691AF192FC003BF8F0 /* map_record.hpp */ = {isa = PBXFileReference; fileEncoding = 4; lastKnownFileType = sourcecode.cpp.h; path = map_record.hpp; sourceTree = "<group>"; };
		A242496A1AF192FC003BF8F0 /* nested_collection.hpp */ = {isa = PBXFileReference; fileEncoding = 4; lastKnownFileType = sourcecode.cpp.h; path = nested_collection.hpp; sourceTree = "<group>"; };
		A242496B1AF192FC003BF8F0 /* primitive_list.hpp */ = {isa = PBXFileReference; fileEncoding = 4; lastKnownFileType = sourcecode.cpp.h; path = primitive_list.hpp; sourceTree = "<group>"; };
		A242496C1AF192FC003BF8F0 /* record_with_derivings.cpp */ = {isa = PBXFileReference; fileEncoding = 4; lastKnownFileType = sourcecode.cpp.cpp; path = record_with_derivings.cpp; sourceTree = "<group>"; };
		A242496D1AF192FC003BF8F0 /* record_with_derivings.hpp */ = {isa = PBXFileReference; fileEncoding = 4; lastKnownFileType = sourcecode.cpp.h; path = record_with_derivings.hpp; sourceTree = "<group>"; };
		A242496E1AF192FC003BF8F0 /* record_with_nested_derivings.cpp */ = {isa = PBXFileReference; fileEncoding = 4; lastKnownFileType = sourcecode.cpp.cpp; path = record_with_nested_derivings.cpp; sourceTree = "<group>"; };
		A242496F1AF192FC003BF8F0 /* record_with_nested_derivings.hpp */ = {isa = PBXFileReference; fileEncoding = 4; lastKnownFileType = sourcecode.cpp.h; path = record_with_nested_derivings.hpp; sourceTree = "<group>"; };
		A24249701AF192FC003BF8F0 /* set_record.hpp */ = {isa = PBXFileReference; fileEncoding = 4; lastKnownFileType = sourcecode.cpp.h; path = set_record.hpp; sourceTree = "<group>"; };
		A24249711AF192FC003BF8F0 /* test_helpers.hpp */ = {isa = PBXFileReference; fileEncoding = 4; lastKnownFileType = sourcecode.cpp.h; path = test_helpers.hpp; sourceTree = "<group>"; };
		A24249721AF192FC003BF8F0 /* user_token.hpp */ = {isa = PBXFileReference; fileEncoding = 4; lastKnownFileType = sourcecode.cpp.h; path = user_token.hpp; sourceTree = "<group>"; };
		A248501B1AF96EBC00AFE907 /* DBClientReturnedRecord.mm */ = {isa = PBXFileReference; fileEncoding = 4; lastKnownFileType = sourcecode.cpp.objcpp; path = DBClientReturnedRecord.mm; sourceTree = "<group>"; };
		A248501C1AF96EBC00AFE907 /* DBConstants.mm */ = {isa = PBXFileReference; fileEncoding = 4; lastKnownFileType = sourcecode.cpp.objcpp; path = DBConstants.mm; sourceTree = "<group>"; };
		A248501D1AF96EBC00AFE907 /* DBDateRecord.mm */ = {isa = PBXFileReference; fileEncoding = 4; lastKnownFileType = sourcecode.cpp.objcpp; path = DBDateRecord.mm; sourceTree = "<group>"; };
		A248501E1AF96EBC00AFE907 /* DBMapDateRecord.mm */ = {isa = PBXFileReference; fileEncoding = 4; lastKnownFileType = sourcecode.cpp.objcpp; path = DBMapDateRecord.mm; sourceTree = "<group>"; };
		A248501F1AF96EBC00AFE907 /* DBMapListRecord.mm */ = {isa = PBXFileReference; fileEncoding = 4; lastKnownFileType = sourcecode.cpp.objcpp; path = DBMapListRecord.mm; sourceTree = "<group>"; };
		A24850201AF96EBC00AFE907 /* DBMapRecord.mm */ = {isa = PBXFileReference; fileEncoding = 4; lastKnownFileType = sourcecode.cpp.objcpp; path = DBMapRecord.mm; sourceTree = "<group>"; };
		A24850211AF96EBC00AFE907 /* DBNestedCollection.mm */ = {isa = PBXFileReference; fileEncoding = 4; lastKnownFileType = sourcecode.cpp.objcpp; path = DBNestedCollection.mm; sourceTree = "<group>"; };
		A24850221AF96EBC00AFE907 /* DBPrimitiveList.mm */ = {isa = PBXFileReference; fileEncoding = 4; lastKnownFileType = sourcecode.cpp.objcpp; path = DBPrimitiveList.mm; sourceTree = "<group>"; };
		A24850231AF96EBC00AFE907 /* DBRecordWithDerivings.mm */ = {isa = PBXFileReference; fileEncoding = 4; lastKnownFileType = sourcecode.cpp.objcpp; path = DBRecordWithDerivings.mm; sourceTree = "<group>"; };
		A24850241AF96EBC00AFE907 /* DBRecordWithNestedDerivings.mm */ = {isa = PBXFileReference; fileEncoding = 4; lastKnownFileType = sourcecode.cpp.objcpp; path = DBRecordWithNestedDerivings.mm; sourceTree = "<group>"; };
		A24850251AF96EBC00AFE907 /* DBSetRecord.mm */ = {isa = PBXFileReference; fileEncoding = 4; lastKnownFileType = sourcecode.cpp.objcpp; path = DBSetRecord.mm; sourceTree = "<group>"; };
		A278D45219BA3601006FD937 /* test_helpers.cpp */ = {isa = PBXFileReference; fileEncoding = 4; lastKnownFileType = sourcecode.cpp.cpp; path = test_helpers.cpp; sourceTree = "<group>"; };
		A2CB54B319BA6E6000A9E600 /* DJIError.mm */ = {isa = PBXFileReference; fileEncoding = 4; lastKnownFileType = sourcecode.cpp.objcpp; path = DJIError.mm; sourceTree = "<group>"; };
		A2CCB9411AF80DFC00E6230A /* DBClientInterface+Private.h */ = {isa = PBXFileReference; fileEncoding = 4; lastKnownFileType = sourcecode.c.h; path = "DBClientInterface+Private.h"; sourceTree = "<group>"; };
		B52DA5641B103F6D005CE75F /* DBAssortedPrimitives.h */ = {isa = PBXFileReference; lastKnownFileType = sourcecode.c.h; path = DBAssortedPrimitives.h; sourceTree = "<group>"; };
		B52DA5651B103F6D005CE75F /* DBAssortedPrimitives.mm */ = {isa = PBXFileReference; lastKnownFileType = sourcecode.cpp.objcpp; path = DBAssortedPrimitives.mm; sourceTree = "<group>"; };
		B52DA5661B103F6D005CE75F /* DBAssortedPrimitives+Private.h */ = {isa = PBXFileReference; lastKnownFileType = sourcecode.c.h; path = "DBAssortedPrimitives+Private.h"; sourceTree = "<group>"; };
		B52DA5671B103F6D005CE75F /* DBAssortedPrimitives+Private.mm */ = {isa = PBXFileReference; lastKnownFileType = sourcecode.cpp.objcpp; path = "DBAssortedPrimitives+Private.mm"; sourceTree = "<group>"; };
		B52DA56C1B103FBE005CE75F /* assorted_primitives.cpp */ = {isa = PBXFileReference; lastKnownFileType = sourcecode.cpp.cpp; path = assorted_primitives.cpp; sourceTree = "<group>"; };
		B52DA56D1B103FBE005CE75F /* assorted_primitives.hpp */ = {isa = PBXFileReference; lastKnownFileType = sourcecode.cpp.h; path = assorted_primitives.hpp; sourceTree = "<group>"; };
		B52DA56F1B104025005CE75F /* DBPrimitivesTests.m */ = {isa = PBXFileReference; fileEncoding = 4; lastKnownFileType = sourcecode.c.objc; path = DBPrimitivesTests.m; sourceTree = "<group>"; };
		B5D8FC321C23E2F40045ADCF /* DBConstantRecord.h */ = {isa = PBXFileReference; fileEncoding = 4; lastKnownFileType = sourcecode.c.h; path = DBConstantRecord.h; sourceTree = "<group>"; };
		B5D8FC331C23E2F40045ADCF /* DBConstantRecord.mm */ = {isa = PBXFileReference; fileEncoding = 4; lastKnownFileType = sourcecode.cpp.objcpp; path = DBConstantRecord.mm; sourceTree = "<group>"; };
		B5D8FC341C23E2F40045ADCF /* DBConstantRecord+Private.h */ = {isa = PBXFileReference; fileEncoding = 4; lastKnownFileType = sourcecode.c.h; path = "DBConstantRecord+Private.h"; sourceTree = "<group>"; };
		B5D8FC351C23E2F40045ADCF /* DBConstantRecord+Private.mm */ = {isa = PBXFileReference; fileEncoding = 4; lastKnownFileType = sourcecode.cpp.objcpp; path = "DBConstantRecord+Private.mm"; sourceTree = "<group>"; };
		B5D8FC381C23E30D0045ADCF /* constant_record.hpp */ = {isa = PBXFileReference; fileEncoding = 4; lastKnownFileType = sourcecode.cpp.h; path = constant_record.hpp; sourceTree = "<group>"; };
		B5E9C9391C1F9D9D0073C123 /* reverse_client_interface_impl.cpp */ = {isa = PBXFileReference; fileEncoding = 4; lastKnownFileType = sourcecode.cpp.cpp; path = reverse_client_interface_impl.cpp; sourceTree = "<group>"; };
		B5E9C93A1C1F9D9D0073C123 /* reverse_client_interface_impl.hpp */ = {isa = PBXFileReference; fileEncoding = 4; lastKnownFileType = sourcecode.cpp.h; path = reverse_client_interface_impl.hpp; sourceTree = "<group>"; };
		B5E9C93C1C1F9DCA0073C123 /* reverse_client_interface.hpp */ = {isa = PBXFileReference; fileEncoding = 4; lastKnownFileType = sourcecode.cpp.h; path = reverse_client_interface.hpp; sourceTree = "<group>"; };
		B5E9C93D1C1F9E9E0073C123 /* DBReverseClientInterface.h */ = {isa = PBXFileReference; fileEncoding = 4; lastKnownFileType = sourcecode.c.h; path = DBReverseClientInterface.h; sourceTree = "<group>"; };
		B5E9C93E1C1F9E9E0073C123 /* DBReverseClientInterface+Private.h */ = {isa = PBXFileReference; fileEncoding = 4; lastKnownFileType = sourcecode.c.h; path = "DBReverseClientInterface+Private.h"; sourceTree = "<group>"; };
		B5E9C93F1C1F9E9E0073C123 /* DBReverseClientInterface+Private.mm */ = {isa = PBXFileReference; fileEncoding = 4; lastKnownFileType = sourcecode.cpp.objcpp; path = "DBReverseClientInterface+Private.mm"; sourceTree = "<group>"; };
		B5F06AA81D499379005BE736 /* DBUsesSingleLanguageListeners+Private.mm */ = {isa = PBXFileReference; fileEncoding = 4; lastKnownFileType = sourcecode.cpp.objcpp; path = "DBUsesSingleLanguageListeners+Private.mm"; sourceTree = "<group>"; };
		B5F06AA91D499379005BE736 /* DBUsesSingleLanguageListeners+Private.h */ = {isa = PBXFileReference; fileEncoding = 4; lastKnownFileType = sourcecode.c.h; path = "DBUsesSingleLanguageListeners+Private.h"; sourceTree = "<group>"; };
		B5F06AAA1D499379005BE736 /* DBUsesSingleLanguageListeners.h */ = {isa = PBXFileReference; fileEncoding = 4; lastKnownFileType = sourcecode.c.h; path = DBUsesSingleLanguageListeners.h; sourceTree = "<group>"; };
		B5F06AAB1D499379005BE736 /* DBObjcOnlyListener+Private.mm */ = {isa = PBXFileReference; fileEncoding = 4; lastKnownFileType = sourcecode.cpp.objcpp; path = "DBObjcOnlyListener+Private.mm"; sourceTree = "<group>"; };
		B5F06AAC1D499379005BE736 /* DBObjcOnlyListener+Private.h */ = {isa = PBXFileReference; fileEncoding = 4; lastKnownFileType = sourcecode.c.h; path = "DBObjcOnlyListener+Private.h"; sourceTree = "<group>"; };
		B5F06AAD1D499379005BE736 /* DBObjcOnlyListener.h */ = {isa = PBXFileReference; fileEncoding = 4; lastKnownFileType = sourcecode.c.h; path = DBObjcOnlyListener.h; sourceTree = "<group>"; };
		B5F06AAE1D499379005BE736 /* DBJavaOnlyListener+Private.mm */ = {isa = PBXFileReference; fileEncoding = 4; lastKnownFileType = sourcecode.cpp.objcpp; path = "DBJavaOnlyListener+Private.mm"; sourceTree = "<group>"; };
		B5F06AAF1D499379005BE736 /* DBJavaOnlyListener+Private.h */ = {isa = PBXFileReference; fileEncoding = 4; lastKnownFileType = sourcecode.c.h; path = "DBJavaOnlyListener+Private.h"; sourceTree = "<group>"; };
		B5F06AB01D499379005BE736 /* DBJavaOnlyListener.h */ = {isa = PBXFileReference; fileEncoding = 4; lastKnownFileType = sourcecode.c.h; path = DBJavaOnlyListener.h; sourceTree = "<group>"; };
		B5F06AB41D49950C005BE736 /* uses_single_language_listeners.hpp */ = {isa = PBXFileReference; fileEncoding = 4; lastKnownFileType = sourcecode.cpp.h; path = uses_single_language_listeners.hpp; sourceTree = "<group>"; };
		B5F06AB51D49950C005BE736 /* objc_only_listener.hpp */ = {isa = PBXFileReference; fileEncoding = 4; lastKnownFileType = sourcecode.cpp.h; path = objc_only_listener.hpp; sourceTree = "<group>"; };
		B5F06AB61D49950C005BE736 /* java_only_listener.hpp */ = {isa = PBXFileReference; fileEncoding = 4; lastKnownFileType = sourcecode.cpp.h; path = java_only_listener.hpp; sourceTree = "<group>"; };
		CFAED8711B54291900E3B8A3 /* DBEmptyRecord.h */ = {isa = PBXFileReference; fileEncoding = 4; lastKnownFileType = sourcecode.c.h; path = DBEmptyRecord.h; sourceTree = "<group>"; };
		CFAED8721B54291900E3B8A3 /* DBEmptyRecord.mm */ = {isa = PBXFileReference; fileEncoding = 4; lastKnownFileType = sourcecode.cpp.objcpp; path = DBEmptyRecord.mm; sourceTree = "<group>"; };
		CFAED8731B54291900E3B8A3 /* DBEmptyRecord+Private.h */ = {isa = PBXFileReference; fileEncoding = 4; lastKnownFileType = sourcecode.c.h; path = "DBEmptyRecord+Private.h"; sourceTree = "<group>"; };
		CFAED8741B54291900E3B8A3 /* DBEmptyRecord+Private.mm */ = {isa = PBXFileReference; fileEncoding = 4; lastKnownFileType = sourcecode.cpp.objcpp; path = "DBEmptyRecord+Private.mm"; sourceTree = "<group>"; };
		CFAED8771B54292600E3B8A3 /* empty_record.hpp */ = {isa = PBXFileReference; fileEncoding = 4; lastKnownFileType = sourcecode.cpp.h; path = empty_record.hpp; sourceTree = "<group>"; };
		CFC5D9CE1B15105100BF2DF8 /* extern_record_with_derivings.cpp */ = {isa = PBXFileReference; fileEncoding = 4; lastKnownFileType = sourcecode.cpp.cpp; path = extern_record_with_derivings.cpp; sourceTree = "<group>"; };
		CFC5D9CF1B15105100BF2DF8 /* extern_record_with_derivings.hpp */ = {isa = PBXFileReference; fileEncoding = 4; lastKnownFileType = sourcecode.cpp.h; path = extern_record_with_derivings.hpp; sourceTree = "<group>"; };
		CFC5D9D21B15106400BF2DF8 /* DBExternRecordWithDerivings.h */ = {isa = PBXFileReference; fileEncoding = 4; lastKnownFileType = sourcecode.c.h; path = DBExternRecordWithDerivings.h; sourceTree = "<group>"; };
		CFC5D9D31B15106400BF2DF8 /* DBExternRecordWithDerivings.mm */ = {isa = PBXFileReference; fileEncoding = 4; lastKnownFileType = sourcecode.cpp.objcpp; path = DBExternRecordWithDerivings.mm; sourceTree = "<group>"; };
		CFC5D9D41B15106400BF2DF8 /* DBExternRecordWithDerivings+Private.h */ = {isa = PBXFileReference; fileEncoding = 4; lastKnownFileType = sourcecode.c.h; path = "DBExternRecordWithDerivings+Private.h"; sourceTree = "<group>"; };
		CFC5D9D51B15106400BF2DF8 /* DBExternRecordWithDerivings+Private.mm */ = {isa = PBXFileReference; fileEncoding = 4; lastKnownFileType = sourcecode.cpp.objcpp; path = "DBExternRecordWithDerivings+Private.mm"; sourceTree = "<group>"; };
		CFC5D9E01B1513D800BF2DF8 /* extern_interface_1.hpp */ = {isa = PBXFileReference; fileEncoding = 4; lastKnownFileType = sourcecode.cpp.h; path = extern_interface_1.hpp; sourceTree = "<group>"; };
		CFC5D9E11B1513D800BF2DF8 /* extern_interface_2.hpp */ = {isa = PBXFileReference; fileEncoding = 4; lastKnownFileType = sourcecode.cpp.h; path = extern_interface_2.hpp; sourceTree = "<group>"; };
		CFC5D9E21B1513E800BF2DF8 /* DBExternInterface1.h */ = {isa = PBXFileReference; fileEncoding = 4; lastKnownFileType = sourcecode.c.h; path = DBExternInterface1.h; sourceTree = "<group>"; };
		CFC5D9E31B1513E800BF2DF8 /* DBExternInterface1+Private.h */ = {isa = PBXFileReference; fileEncoding = 4; lastKnownFileType = sourcecode.c.h; path = "DBExternInterface1+Private.h"; sourceTree = "<group>"; };
		CFC5D9E41B1513E800BF2DF8 /* DBExternInterface1+Private.mm */ = {isa = PBXFileReference; fileEncoding = 4; lastKnownFileType = sourcecode.cpp.objcpp; path = "DBExternInterface1+Private.mm"; sourceTree = "<group>"; };
		CFC5D9E51B1513E800BF2DF8 /* DBExternInterface2.h */ = {isa = PBXFileReference; fileEncoding = 4; lastKnownFileType = sourcecode.c.h; path = DBExternInterface2.h; sourceTree = "<group>"; };
		CFC5D9E61B1513E800BF2DF8 /* DBExternInterface2+Private.h */ = {isa = PBXFileReference; fileEncoding = 4; lastKnownFileType = sourcecode.c.h; path = "DBExternInterface2+Private.h"; sourceTree = "<group>"; };
		CFC5D9E71B1513E800BF2DF8 /* DBExternInterface2+Private.mm */ = {isa = PBXFileReference; fileEncoding = 4; lastKnownFileType = sourcecode.cpp.objcpp; path = "DBExternInterface2+Private.mm"; sourceTree = "<group>"; };
		CFC5D9F11B15276900BF2DF8 /* DBDurationTests.m */ = {isa = PBXFileReference; fileEncoding = 4; lastKnownFileType = sourcecode.c.objc; path = DBDurationTests.m; sourceTree = "<group>"; };
		CFC5D9FA1B152D4400BF2DF8 /* Duration-objc.hpp */ = {isa = PBXFileReference; fileEncoding = 4; lastKnownFileType = sourcecode.cpp.h; path = "Duration-objc.hpp"; sourceTree = "<group>"; };
		CFC5D9FB1B152E4300BF2DF8 /* TranslateDuration.cpp */ = {isa = PBXFileReference; fileEncoding = 4; lastKnownFileType = sourcecode.cpp.cpp; path = TranslateDuration.cpp; sourceTree = "<group>"; };
		CFC5D9FE1B15318B00BF2DF8 /* DBTestDuration.h */ = {isa = PBXFileReference; fileEncoding = 4; lastKnownFileType = sourcecode.c.h; path = DBTestDuration.h; sourceTree = "<group>"; };
		CFC5D9FF1B15318B00BF2DF8 /* DBTestDuration+Private.h */ = {isa = PBXFileReference; fileEncoding = 4; lastKnownFileType = sourcecode.c.h; path = "DBTestDuration+Private.h"; sourceTree = "<group>"; };
		CFC5DA001B15318B00BF2DF8 /* DBTestDuration+Private.mm */ = {isa = PBXFileReference; fileEncoding = 4; lastKnownFileType = sourcecode.cpp.objcpp; path = "DBTestDuration+Private.mm"; sourceTree = "<group>"; };
		CFC5DA031B15319600BF2DF8 /* test_duration.hpp */ = {isa = PBXFileReference; fileEncoding = 4; lastKnownFileType = sourcecode.cpp.h; path = test_duration.hpp; sourceTree = "<group>"; };
		CFC5DA041B1532F600BF2DF8 /* DBRecordWithDurationAndDerivings.h */ = {isa = PBXFileReference; fileEncoding = 4; lastKnownFileType = sourcecode.c.h; path = DBRecordWithDurationAndDerivings.h; sourceTree = "<group>"; };
		CFC5DA051B1532F600BF2DF8 /* DBRecordWithDurationAndDerivings.mm */ = {isa = PBXFileReference; fileEncoding = 4; lastKnownFileType = sourcecode.cpp.objcpp; path = DBRecordWithDurationAndDerivings.mm; sourceTree = "<group>"; };
		CFC5DA061B1532F600BF2DF8 /* DBRecordWithDurationAndDerivings+Private.h */ = {isa = PBXFileReference; fileEncoding = 4; lastKnownFileType = sourcecode.c.h; path = "DBRecordWithDurationAndDerivings+Private.h"; sourceTree = "<group>"; };
		CFC5DA071B1532F600BF2DF8 /* DBRecordWithDurationAndDerivings+Private.mm */ = {isa = PBXFileReference; fileEncoding = 4; lastKnownFileType = sourcecode.cpp.objcpp; path = "DBRecordWithDurationAndDerivings+Private.mm"; sourceTree = "<group>"; };
		CFC5DA0C1B15330000BF2DF8 /* record_with_duration_and_derivings.cpp */ = {isa = PBXFileReference; fileEncoding = 4; lastKnownFileType = sourcecode.cpp.cpp; path = record_with_duration_and_derivings.cpp; sourceTree = "<group>"; };
		CFC5DA0D1B15330000BF2DF8 /* record_with_duration_and_derivings.hpp */ = {isa = PBXFileReference; fileEncoding = 4; lastKnownFileType = sourcecode.cpp.h; path = record_with_duration_and_derivings.hpp; sourceTree = "<group>"; };
		CFC5DA101B15B5FB00BF2DF8 /* Duration-jni.hpp */ = {isa = PBXFileReference; lastKnownFileType = sourcecode.cpp.h; path = "Duration-jni.hpp"; sourceTree = "<group>"; };
		CFEFA65B1B25CFEA008EE2D0 /* DBDateRecordTests.mm */ = {isa = PBXFileReference; fileEncoding = 4; lastKnownFileType = sourcecode.cpp.objcpp; path = DBDateRecordTests.mm; sourceTree = "<group>"; };
		CFF89B921B5D2CC7007F6EC2 /* date_record.cpp */ = {isa = PBXFileReference; fileEncoding = 4; lastKnownFileType = sourcecode.cpp.cpp; path = date_record.cpp; sourceTree = "<group>"; };
		CFFD58871B019E79001E10B6 /* DBClientInterface+Private.mm */ = {isa = PBXFileReference; fileEncoding = 4; lastKnownFileType = sourcecode.cpp.objcpp; path = "DBClientInterface+Private.mm"; sourceTree = "<group>"; };
		CFFD58881B019E79001E10B6 /* DBCppException+Private.mm */ = {isa = PBXFileReference; fileEncoding = 4; lastKnownFileType = sourcecode.cpp.objcpp; path = "DBCppException+Private.mm"; sourceTree = "<group>"; };
		CFFD58891B019E79001E10B6 /* DBTestHelpers+Private.mm */ = {isa = PBXFileReference; fileEncoding = 4; lastKnownFileType = sourcecode.cpp.objcpp; path = "DBTestHelpers+Private.mm"; sourceTree = "<group>"; };
		CFFD588A1B019E79001E10B6 /* DBUserToken+Private.mm */ = {isa = PBXFileReference; fileEncoding = 4; lastKnownFileType = sourcecode.cpp.objcpp; path = "DBUserToken+Private.mm"; sourceTree = "<group>"; };
		CFFD58AD1B041BD9001E10B6 /* DBConstantsInterface.h */ = {isa = PBXFileReference; fileEncoding = 4; lastKnownFileType = sourcecode.c.h; path = DBConstantsInterface.h; sourceTree = "<group>"; };
		CFFD58AE1B041BD9001E10B6 /* DBConstantsInterface.mm */ = {isa = PBXFileReference; fileEncoding = 4; lastKnownFileType = sourcecode.cpp.objcpp; path = DBConstantsInterface.mm; sourceTree = "<group>"; };
		CFFD58AF1B041BD9001E10B6 /* DBConstantsInterface+Private.h */ = {isa = PBXFileReference; fileEncoding = 4; lastKnownFileType = sourcecode.c.h; path = "DBConstantsInterface+Private.h"; sourceTree = "<group>"; };
		CFFD58B01B041BD9001E10B6 /* DBConstantsInterface+Private.mm */ = {isa = PBXFileReference; fileEncoding = 4; lastKnownFileType = sourcecode.cpp.objcpp; path = "DBConstantsInterface+Private.mm"; sourceTree = "<group>"; };
		CFFD58B51B041BFD001E10B6 /* constants_interface.cpp */ = {isa = PBXFileReference; fileEncoding = 4; lastKnownFileType = sourcecode.cpp.cpp; path = constants_interface.cpp; sourceTree = "<group>"; };
		CFFD58B61B041BFD001E10B6 /* constants_interface.hpp */ = {isa = PBXFileReference; fileEncoding = 4; lastKnownFileType = sourcecode.cpp.h; path = constants_interface.hpp; sourceTree = "<group>"; };
/* End PBXFileReference section */

/* Begin PBXFrameworksBuildPhase section */
		65868B471989FE4200D60EEE /* Frameworks */ = {
			isa = PBXFrameworksBuildPhase;
			buildActionMask = 2147483647;
			files = (
				65868B4E1989FE4200D60EEE /* Foundation.framework in Frameworks */,
			);
			runOnlyForDeploymentPostprocessing = 0;
		};
		65868B571989FE4200D60EEE /* Frameworks */ = {
			isa = PBXFrameworksBuildPhase;
			buildActionMask = 2147483647;
			files = (
				65868B5C1989FE4200D60EEE /* XCTest.framework in Frameworks */,
				65868B5F1989FE4200D60EEE /* UIKit.framework in Frameworks */,
				65868B621989FE4200D60EEE /* libDjinniObjcTest.a in Frameworks */,
				65868B5D1989FE4200D60EEE /* Foundation.framework in Frameworks */,
			);
			runOnlyForDeploymentPostprocessing = 0;
		};
/* End PBXFrameworksBuildPhase section */

/* Begin PBXGroup section */
		6536CD6919A6C82200DD7715 /* objc-support-lib */ = {
			isa = PBXGroup;
			children = (
				A239F3791AF400C600DF27C8 /* DJIMarshal+Private.h */,
				A2CB54B319BA6E6000A9E600 /* DJIError.mm */,
				6536CD6A19A6C82200DD7715 /* DJIError.h */,
				6536CD6C19A6C82200DD7715 /* DJIProxyCaches.mm */,
				6536CD6D19A6C82200DD7715 /* DJICppWrapperCache+Private.h */,
				6536CD6E19A6C82200DD7715 /* DJIObjcWrapperCache+Private.h */,
			);
			name = "objc-support-lib";
			path = "../../support-lib/objc";
			sourceTree = "<group>";
		};
		6536CD7019A6C96C00DD7715 /* handwritten-objc */ = {
			isa = PBXGroup;
			children = (
				6536CD7119A6C96C00DD7715 /* DBClientInterfaceImpl.h */,
				6536CD7219A6C96C00DD7715 /* DBClientInterfaceImpl.mm */,
			);
			name = "handwritten-objc";
			path = "../handwritten-src/objc/impl";
			sourceTree = "<group>";
		};
		6536CD7519A6C98800DD7715 /* handwritten-cpp */ = {
			isa = PBXGroup;
			children = (
				728E111E1D37DE1C005A554D /* wchar_test_helpers.cpp */,
				B5E9C9391C1F9D9D0073C123 /* reverse_client_interface_impl.cpp */,
				B5E9C93A1C1F9D9D0073C123 /* reverse_client_interface_impl.hpp */,
				6536CD7619A6C98800DD7715 /* cpp_exception_impl.cpp */,
				6536CD7719A6C98800DD7715 /* cpp_exception_impl.hpp */,
				CFC5DA101B15B5FB00BF2DF8 /* Duration-jni.hpp */,
				CFC5D9FA1B152D4400BF2DF8 /* Duration-objc.hpp */,
				650CA05D1C2AB5AB007ADDDB /* ListenerCaller.cpp */,
				A278D45219BA3601006FD937 /* test_helpers.cpp */,
				CFC5D9FB1B152E4300BF2DF8 /* TranslateDuration.cpp */,
				6551684E1C40511C003682A4 /* return_one_two.cpp */,
			);
			name = "handwritten-cpp";
			path = "../handwritten-src/cpp";
			sourceTree = "<group>";
		};
		6536CD7919A6C99800DD7715 /* Tests */ = {
			isa = PBXGroup;
			children = (
				728E11201D37DE27005A554D /* DBWcharTests.m */,
				6536CD7A19A6C99800DD7715 /* DBClientInterfaceTests.mm */,
				6D66A8A81A3B09F000B312E8 /* DBConstantTests.mm */,
				6536CD7B19A6C99800DD7715 /* DBCppExceptionTests.mm */,
				CFEFA65B1B25CFEA008EE2D0 /* DBDateRecordTests.mm */,
				CFC5D9F11B15276900BF2DF8 /* DBDurationTests.m */,
				6536CD7C19A6C99800DD7715 /* DBMapRecordTests.mm */,
				650CA05B1C2AB524007ADDDB /* DBMultipleInheritanceTests.m */,
				6536CD7D19A6C99800DD7715 /* DBNestedCollectionTests.mm */,
				6536CD7E19A6C99800DD7715 /* DBPrimitiveListTests.mm */,
				B52DA56F1B104025005CE75F /* DBPrimitivesTests.m */,
				6536CD7F19A6C99800DD7715 /* DBRecordWithDerivingsCppTests.mm */,
				6536CD8019A6C99800DD7715 /* DBRecordWithDerivingsObjcTests.mm */,
				6536CD8119A6C99800DD7715 /* DBSetRecordTests.mm */,
				A200940E1B0697D300EF8D9B /* DBTokenTests.mm */,
				6536CD8419A6C99800DD7715 /* DjinniObjcTestTests-Info.plist */,
				6536CD8219A6C99800DD7715 /* InfoPlist.strings */,
			);
			name = Tests;
			path = "../handwritten-src/objc/tests";
			sourceTree = "<group>";
		};
		65868B411989FE4200D60EEE = {
			isa = PBXGroup;
			children = (
				A242495D1AF192FC003BF8F0 /* generated-cpp */,
				A24249181AF192E0003BF8F0 /* generated-objc */,
				6536CD7919A6C99800DD7715 /* Tests */,
				6536CD7519A6C98800DD7715 /* handwritten-cpp */,
				6536CD7019A6C96C00DD7715 /* handwritten-objc */,
				6536CD6919A6C82200DD7715 /* objc-support-lib */,
				65868B4C1989FE4200D60EEE /* Frameworks */,
				65868B4B1989FE4200D60EEE /* Products */,
			);
			sourceTree = "<group>";
		};
		65868B4B1989FE4200D60EEE /* Products */ = {
			isa = PBXGroup;
			children = (
				65868B4A1989FE4200D60EEE /* libDjinniObjcTest.a */,
				65868B5A1989FE4200D60EEE /* DjinniObjcTestTests.xctest */,
			);
			name = Products;
			sourceTree = "<group>";
		};
		65868B4C1989FE4200D60EEE /* Frameworks */ = {
			isa = PBXGroup;
			children = (
				65868B4D1989FE4200D60EEE /* Foundation.framework */,
				65868B5B1989FE4200D60EEE /* XCTest.framework */,
				65868B5E1989FE4200D60EEE /* UIKit.framework */,
			);
			name = Frameworks;
			sourceTree = "<group>";
		};
		A24249181AF192E0003BF8F0 /* generated-objc */ = {
			isa = PBXGroup;
			children = (
<<<<<<< HEAD
				728E11141D37DE0B005A554D /* DBWcharTestHelpers.h */,
				728E11151D37DE0B005A554D /* DBWcharTestHelpers+Private.h */,
				728E11161D37DE0B005A554D /* DBWcharTestHelpers+Private.mm */,
				728E11171D37DE0B005A554D /* DBWcharTestRec.h */,
				728E11181D37DE0B005A554D /* DBWcharTestRec.mm */,
				728E11191D37DE0B005A554D /* DBWcharTestRec+Private.h */,
				728E111A1D37DE0B005A554D /* DBWcharTestRec+Private.mm */,
=======
				B5F06AA81D499379005BE736 /* DBUsesSingleLanguageListeners+Private.mm */,
				B5F06AA91D499379005BE736 /* DBUsesSingleLanguageListeners+Private.h */,
				B5F06AAA1D499379005BE736 /* DBUsesSingleLanguageListeners.h */,
				B5F06AAB1D499379005BE736 /* DBObjcOnlyListener+Private.mm */,
				B5F06AAC1D499379005BE736 /* DBObjcOnlyListener+Private.h */,
				B5F06AAD1D499379005BE736 /* DBObjcOnlyListener.h */,
				B5F06AAE1D499379005BE736 /* DBJavaOnlyListener+Private.mm */,
				B5F06AAF1D499379005BE736 /* DBJavaOnlyListener+Private.h */,
				B5F06AB01D499379005BE736 /* DBJavaOnlyListener.h */,
>>>>>>> 2a896c73
				B5D8FC321C23E2F40045ADCF /* DBConstantRecord.h */,
				B5D8FC331C23E2F40045ADCF /* DBConstantRecord.mm */,
				B5D8FC341C23E2F40045ADCF /* DBConstantRecord+Private.h */,
				B5D8FC351C23E2F40045ADCF /* DBConstantRecord+Private.mm */,
				B5E9C93D1C1F9E9E0073C123 /* DBReverseClientInterface.h */,
				B5E9C93E1C1F9E9E0073C123 /* DBReverseClientInterface+Private.h */,
				B5E9C93F1C1F9E9E0073C123 /* DBReverseClientInterface+Private.mm */,
				A209B5751BBA2A0A0070C310 /* DBOptColorRecord.h */,
				A209B5761BBA2A0A0070C310 /* DBOptColorRecord.mm */,
				A209B5771BBA2A0A0070C310 /* DBOptColorRecord+Private.h */,
				A209B5781BBA2A0A0070C310 /* DBOptColorRecord+Private.mm */,
				B52DA5641B103F6D005CE75F /* DBAssortedPrimitives.h */,
				B52DA5651B103F6D005CE75F /* DBAssortedPrimitives.mm */,
				B52DA5661B103F6D005CE75F /* DBAssortedPrimitives+Private.h */,
				B52DA5671B103F6D005CE75F /* DBAssortedPrimitives+Private.mm */,
				A242491C1AF192E0003BF8F0 /* DBClientInterface.h */,
				A2CCB9411AF80DFC00E6230A /* DBClientInterface+Private.h */,
				CFFD58871B019E79001E10B6 /* DBClientInterface+Private.mm */,
				A24249201AF192E0003BF8F0 /* DBClientReturnedRecord.h */,
				A248501B1AF96EBC00AFE907 /* DBClientReturnedRecord.mm */,
				A242491F1AF192E0003BF8F0 /* DBClientReturnedRecord+Private.h */,
				A238CA761AF84B7100CDDCE5 /* DBClientReturnedRecord+Private.mm */,
				A24249221AF192E0003BF8F0 /* DBColor.h */,
				A24249261AF192E0003BF8F0 /* DBConstants.h */,
				A248501C1AF96EBC00AFE907 /* DBConstants.mm */,
				A24249251AF192E0003BF8F0 /* DBConstants+Private.h */,
				A238CA781AF84B7100CDDCE5 /* DBConstants+Private.mm */,
				CFFD58AD1B041BD9001E10B6 /* DBConstantsInterface.h */,
				CFFD58AE1B041BD9001E10B6 /* DBConstantsInterface.mm */,
				CFFD58AF1B041BD9001E10B6 /* DBConstantsInterface+Private.h */,
				CFFD58B01B041BD9001E10B6 /* DBConstantsInterface+Private.mm */,
				A24249291AF192E0003BF8F0 /* DBCppException.h */,
				A24249281AF192E0003BF8F0 /* DBCppException+Private.h */,
				CFFD58881B019E79001E10B6 /* DBCppException+Private.mm */,
				A242492C1AF192E0003BF8F0 /* DBDateRecord.h */,
				A248501D1AF96EBC00AFE907 /* DBDateRecord.mm */,
				A242492B1AF192E0003BF8F0 /* DBDateRecord+Private.h */,
				A238CA7A1AF84B7100CDDCE5 /* DBDateRecord+Private.mm */,
				CFC5D9E21B1513E800BF2DF8 /* DBExternInterface1.h */,
				CFC5D9E31B1513E800BF2DF8 /* DBExternInterface1+Private.h */,
				CFC5D9E41B1513E800BF2DF8 /* DBExternInterface1+Private.mm */,
				CFC5D9E51B1513E800BF2DF8 /* DBExternInterface2.h */,
				CFC5D9E61B1513E800BF2DF8 /* DBExternInterface2+Private.h */,
				CFC5D9E71B1513E800BF2DF8 /* DBExternInterface2+Private.mm */,
				CFC5D9D21B15106400BF2DF8 /* DBExternRecordWithDerivings.h */,
				CFC5D9D31B15106400BF2DF8 /* DBExternRecordWithDerivings.mm */,
				CFC5D9D41B15106400BF2DF8 /* DBExternRecordWithDerivings+Private.h */,
				CFC5D9D51B15106400BF2DF8 /* DBExternRecordWithDerivings+Private.mm */,
				CFAED8711B54291900E3B8A3 /* DBEmptyRecord.h */,
				CFAED8721B54291900E3B8A3 /* DBEmptyRecord.mm */,
				CFAED8731B54291900E3B8A3 /* DBEmptyRecord+Private.h */,
				CFAED8741B54291900E3B8A3 /* DBEmptyRecord+Private.mm */,
				6551683C1C404B81003682A4 /* DBFirstListener.h */,
				6551683D1C404B81003682A4 /* DBFirstListener+Private.h */,
				6551683E1C404B81003682A4 /* DBFirstListener+Private.mm */,
				650CA0551C2AB48E007ADDDB /* DBListenerCaller.h */,
				650CA0561C2AB48E007ADDDB /* DBListenerCaller+Private.h */,
				650CA0571C2AB48E007ADDDB /* DBListenerCaller+Private.mm */,
				A242492F1AF192E0003BF8F0 /* DBMapDateRecord.h */,
				A248501E1AF96EBC00AFE907 /* DBMapDateRecord.mm */,
				A242492E1AF192E0003BF8F0 /* DBMapDateRecord+Private.h */,
				A238CA7C1AF84B7100CDDCE5 /* DBMapDateRecord+Private.mm */,
				A24249321AF192E0003BF8F0 /* DBMapListRecord.h */,
				A248501F1AF96EBC00AFE907 /* DBMapListRecord.mm */,
				A24249311AF192E0003BF8F0 /* DBMapListRecord+Private.h */,
				A238CA7E1AF84B7100CDDCE5 /* DBMapListRecord+Private.mm */,
				A24249351AF192E0003BF8F0 /* DBMapRecord.h */,
				A24850201AF96EBC00AFE907 /* DBMapRecord.mm */,
				A24249341AF192E0003BF8F0 /* DBMapRecord+Private.h */,
				A238CA801AF84B7100CDDCE5 /* DBMapRecord+Private.mm */,
				A24249381AF192E0003BF8F0 /* DBNestedCollection.h */,
				A24850211AF96EBC00AFE907 /* DBNestedCollection.mm */,
				A24249371AF192E0003BF8F0 /* DBNestedCollection+Private.h */,
				A238CA821AF84B7100CDDCE5 /* DBNestedCollection+Private.mm */,
				A242493B1AF192E0003BF8F0 /* DBPrimitiveList.h */,
				A24850221AF96EBC00AFE907 /* DBPrimitiveList.mm */,
				A242493A1AF192E0003BF8F0 /* DBPrimitiveList+Private.h */,
				A238CA841AF84B7100CDDCE5 /* DBPrimitiveList+Private.mm */,
				A242493E1AF192E0003BF8F0 /* DBRecordWithDerivings.h */,
				A24850231AF96EBC00AFE907 /* DBRecordWithDerivings.mm */,
				A242493D1AF192E0003BF8F0 /* DBRecordWithDerivings+Private.h */,
				A238CA861AF84B7100CDDCE5 /* DBRecordWithDerivings+Private.mm */,
				CFC5DA041B1532F600BF2DF8 /* DBRecordWithDurationAndDerivings.h */,
				CFC5DA051B1532F600BF2DF8 /* DBRecordWithDurationAndDerivings.mm */,
				CFC5DA061B1532F600BF2DF8 /* DBRecordWithDurationAndDerivings+Private.h */,
				CFC5DA071B1532F600BF2DF8 /* DBRecordWithDurationAndDerivings+Private.mm */,
				A24249411AF192E0003BF8F0 /* DBRecordWithNestedDerivings.h */,
				A24850241AF96EBC00AFE907 /* DBRecordWithNestedDerivings.mm */,
				A24249401AF192E0003BF8F0 /* DBRecordWithNestedDerivings+Private.h */,
				A238CA881AF84B7100CDDCE5 /* DBRecordWithNestedDerivings+Private.mm */,
				655168461C4050A4003682A4 /* DBReturnOne.h */,
				655168471C4050A4003682A4 /* DBReturnOne+Private.h */,
				655168481C4050A4003682A4 /* DBReturnOne+Private.mm */,
				655168491C4050A4003682A4 /* DBReturnTwo.h */,
				6551684A1C4050A4003682A4 /* DBReturnTwo+Private.h */,
				6551684B1C4050A4003682A4 /* DBReturnTwo+Private.mm */,
				6551683F1C404B81003682A4 /* DBSecondListener.h */,
				655168401C404B81003682A4 /* DBSecondListener+Private.h */,
				655168411C404B81003682A4 /* DBSecondListener+Private.mm */,
				A24249441AF192E0003BF8F0 /* DBSetRecord.h */,
				A24850251AF96EBC00AFE907 /* DBSetRecord.mm */,
				A24249431AF192E0003BF8F0 /* DBSetRecord+Private.h */,
				A238CA8A1AF84B7100CDDCE5 /* DBSetRecord+Private.mm */,
				CFC5D9FE1B15318B00BF2DF8 /* DBTestDuration.h */,
				CFC5D9FF1B15318B00BF2DF8 /* DBTestDuration+Private.h */,
				CFC5DA001B15318B00BF2DF8 /* DBTestDuration+Private.mm */,
				A24249471AF192E0003BF8F0 /* DBTestHelpers.h */,
				A24249461AF192E0003BF8F0 /* DBTestHelpers+Private.h */,
				CFFD58891B019E79001E10B6 /* DBTestHelpers+Private.mm */,
				A242494A1AF192E0003BF8F0 /* DBUserToken.h */,
				A24249491AF192E0003BF8F0 /* DBUserToken+Private.h */,
				CFFD588A1B019E79001E10B6 /* DBUserToken+Private.mm */,
			);
			name = "generated-objc";
			path = "../generated-src/objc";
			sourceTree = "<group>";
		};
		A242495D1AF192FC003BF8F0 /* generated-cpp */ = {
			isa = PBXGroup;
			children = (
<<<<<<< HEAD
				728E11121D37DDFB005A554D /* wchar_test_helpers.hpp */,
				728E11131D37DDFB005A554D /* wchar_test_rec.hpp */,
=======
				B5F06AB41D49950C005BE736 /* uses_single_language_listeners.hpp */,
				B5F06AB51D49950C005BE736 /* objc_only_listener.hpp */,
				B5F06AB61D49950C005BE736 /* java_only_listener.hpp */,
>>>>>>> 2a896c73
				B5D8FC381C23E30D0045ADCF /* constant_record.hpp */,
				B5E9C93C1C1F9DCA0073C123 /* reverse_client_interface.hpp */,
				A209B57B1BBA2A180070C310 /* opt_color_record.hpp */,
				B52DA56C1B103FBE005CE75F /* assorted_primitives.cpp */,
				B52DA56D1B103FBE005CE75F /* assorted_primitives.hpp */,
				A24249601AF192FC003BF8F0 /* client_interface.hpp */,
				A24249611AF192FC003BF8F0 /* client_returned_record.hpp */,
				A24249621AF192FC003BF8F0 /* color.hpp */,
				CFFD58B51B041BFD001E10B6 /* constants_interface.cpp */,
				CFFD58B61B041BFD001E10B6 /* constants_interface.hpp */,
				A24249631AF192FC003BF8F0 /* constants.cpp */,
				A24249641AF192FC003BF8F0 /* constants.hpp */,
				A24249651AF192FC003BF8F0 /* cpp_exception.hpp */,
				CFF89B921B5D2CC7007F6EC2 /* date_record.cpp */,
				A24249661AF192FC003BF8F0 /* date_record.hpp */,
				CFAED8771B54292600E3B8A3 /* empty_record.hpp */,
				CFC5D9E01B1513D800BF2DF8 /* extern_interface_1.hpp */,
				CFC5D9E11B1513D800BF2DF8 /* extern_interface_2.hpp */,
				CFC5D9CE1B15105100BF2DF8 /* extern_record_with_derivings.cpp */,
				CFC5D9CF1B15105100BF2DF8 /* extern_record_with_derivings.hpp */,
				6551683A1C404B58003682A4 /* first_listener.hpp */,
				650CA04E1C2AB460007ADDDB /* listener_caller.hpp */,
				A24249671AF192FC003BF8F0 /* map_date_record.hpp */,
				A24249681AF192FC003BF8F0 /* map_list_record.hpp */,
				A24249691AF192FC003BF8F0 /* map_record.hpp */,
				A242496A1AF192FC003BF8F0 /* nested_collection.hpp */,
				A242496B1AF192FC003BF8F0 /* primitive_list.hpp */,
				A242496C1AF192FC003BF8F0 /* record_with_derivings.cpp */,
				A242496D1AF192FC003BF8F0 /* record_with_derivings.hpp */,
				CFC5DA0C1B15330000BF2DF8 /* record_with_duration_and_derivings.cpp */,
				CFC5DA0D1B15330000BF2DF8 /* record_with_duration_and_derivings.hpp */,
				A242496E1AF192FC003BF8F0 /* record_with_nested_derivings.cpp */,
				A242496F1AF192FC003BF8F0 /* record_with_nested_derivings.hpp */,
				655168441C40508A003682A4 /* return_one.hpp */,
				655168451C40508A003682A4 /* return_two.hpp */,
				6551683B1C404B58003682A4 /* second_listener.hpp */,
				A24249701AF192FC003BF8F0 /* set_record.hpp */,
				CFC5DA031B15319600BF2DF8 /* test_duration.hpp */,
				A24249711AF192FC003BF8F0 /* test_helpers.hpp */,
				A24249721AF192FC003BF8F0 /* user_token.hpp */,
			);
			name = "generated-cpp";
			path = "../generated-src/cpp";
			sourceTree = "<group>";
		};
/* End PBXGroup section */

/* Begin PBXNativeTarget section */
		65868B491989FE4200D60EEE /* DjinniObjcTest */ = {
			isa = PBXNativeTarget;
			buildConfigurationList = 65868B6D1989FE4200D60EEE /* Build configuration list for PBXNativeTarget "DjinniObjcTest" */;
			buildPhases = (
				65868B461989FE4200D60EEE /* Sources */,
				65868B471989FE4200D60EEE /* Frameworks */,
				65868B481989FE4200D60EEE /* CopyFiles */,
			);
			buildRules = (
			);
			dependencies = (
			);
			name = DjinniObjcTest;
			productName = DjinniObjcTest;
			productReference = 65868B4A1989FE4200D60EEE /* libDjinniObjcTest.a */;
			productType = "com.apple.product-type.library.static";
		};
		65868B591989FE4200D60EEE /* DjinniObjcTestTests */ = {
			isa = PBXNativeTarget;
			buildConfigurationList = 65868B701989FE4200D60EEE /* Build configuration list for PBXNativeTarget "DjinniObjcTestTests" */;
			buildPhases = (
				65868B561989FE4200D60EEE /* Sources */,
				65868B571989FE4200D60EEE /* Frameworks */,
				65868B581989FE4200D60EEE /* Resources */,
			);
			buildRules = (
			);
			dependencies = (
				65868B611989FE4200D60EEE /* PBXTargetDependency */,
			);
			name = DjinniObjcTestTests;
			productName = DjinniObjcTestTests;
			productReference = 65868B5A1989FE4200D60EEE /* DjinniObjcTestTests.xctest */;
			productType = "com.apple.product-type.bundle.unit-test";
		};
/* End PBXNativeTarget section */

/* Begin PBXProject section */
		65868B421989FE4200D60EEE /* Project object */ = {
			isa = PBXProject;
			attributes = {
				CLASSPREFIX = "";
				LastUpgradeCheck = 0510;
				ORGANIZATIONNAME = "Dropbox, Inc";
			};
			buildConfigurationList = 65868B451989FE4200D60EEE /* Build configuration list for PBXProject "DjinniObjcTest" */;
			compatibilityVersion = "Xcode 3.2";
			developmentRegion = English;
			hasScannedForEncodings = 0;
			knownRegions = (
				en,
			);
			mainGroup = 65868B411989FE4200D60EEE;
			productRefGroup = 65868B4B1989FE4200D60EEE /* Products */;
			projectDirPath = "";
			projectRoot = "";
			targets = (
				65868B491989FE4200D60EEE /* DjinniObjcTest */,
				65868B591989FE4200D60EEE /* DjinniObjcTestTests */,
			);
		};
/* End PBXProject section */

/* Begin PBXResourcesBuildPhase section */
		65868B581989FE4200D60EEE /* Resources */ = {
			isa = PBXResourcesBuildPhase;
			buildActionMask = 2147483647;
			files = (
			);
			runOnlyForDeploymentPostprocessing = 0;
		};
/* End PBXResourcesBuildPhase section */

/* Begin PBXSourcesBuildPhase section */
		65868B461989FE4200D60EEE /* Sources */ = {
			isa = PBXSourcesBuildPhase;
			buildActionMask = 2147483647;
			files = (
				A238CA981AF84B7100CDDCE5 /* DBMapRecord+Private.mm in Sources */,
				728E111B1D37DE0B005A554D /* DBWcharTestHelpers+Private.mm in Sources */,
				CFC5D9E81B1513E800BF2DF8 /* DBExternInterface1+Private.mm in Sources */,
				B5D8FC361C23E2F40045ADCF /* DBConstantRecord.mm in Sources */,
				A24850311AF96EBC00AFE907 /* DBSetRecord.mm in Sources */,
				CFAED8761B54291900E3B8A3 /* DBEmptyRecord+Private.mm in Sources */,
				655168421C404B81003682A4 /* DBFirstListener+Private.mm in Sources */,
				A24850271AF96EBC00AFE907 /* DBClientReturnedRecord.mm in Sources */,
				CFC5D9D61B15106400BF2DF8 /* DBExternRecordWithDerivings.mm in Sources */,
				B5F06AB31D499379005BE736 /* DBJavaOnlyListener+Private.mm in Sources */,
				CFC5DA0E1B15330000BF2DF8 /* record_with_duration_and_derivings.cpp in Sources */,
				A238CA941AF84B7100CDDCE5 /* DBMapDateRecord+Private.mm in Sources */,
				CFFD588F1B019E79001E10B6 /* DBTestHelpers+Private.mm in Sources */,
				A24850291AF96EBC00AFE907 /* DBDateRecord.mm in Sources */,
				A278D45319BA3601006FD937 /* test_helpers.cpp in Sources */,
				6551684C1C4050A4003682A4 /* DBReturnOne+Private.mm in Sources */,
				CFFD588D1B019E79001E10B6 /* DBCppException+Private.mm in Sources */,
				A238CA921AF84B7100CDDCE5 /* DBDateRecord+Private.mm in Sources */,
				A248502B1AF96EBC00AFE907 /* DBMapListRecord.mm in Sources */,
				6536CD7819A6C98800DD7715 /* cpp_exception_impl.cpp in Sources */,
				A248502C1AF96EBC00AFE907 /* DBMapRecord.mm in Sources */,
				6536CD7419A6C96C00DD7715 /* DBClientInterfaceImpl.mm in Sources */,
				CFF89B931B5D2CC7007F6EC2 /* date_record.cpp in Sources */,
				A24850301AF96EBC00AFE907 /* DBRecordWithNestedDerivings.mm in Sources */,
				CFFD58B11B041BD9001E10B6 /* DBConstantsInterface.mm in Sources */,
				A209B5791BBA2A0A0070C310 /* DBOptColorRecord.mm in Sources */,
				B52DA56E1B103FC5005CE75F /* assorted_primitives.cpp in Sources */,
				CFFD58B31B041BD9001E10B6 /* DBConstantsInterface+Private.mm in Sources */,
				CFC5D9FC1B152E4300BF2DF8 /* TranslateDuration.cpp in Sources */,
				A248502F1AF96EBC00AFE907 /* DBRecordWithDerivings.mm in Sources */,
				A24249741AF192FC003BF8F0 /* constants.cpp in Sources */,
				CFFD588B1B019E79001E10B6 /* DBClientInterface+Private.mm in Sources */,
				B52DA5691B103F72005CE75F /* DBAssortedPrimitives.mm in Sources */,
				B5F06AB21D499379005BE736 /* DBObjcOnlyListener+Private.mm in Sources */,
				A24850281AF96EBC00AFE907 /* DBConstants.mm in Sources */,
				655168431C404B81003682A4 /* DBSecondListener+Private.mm in Sources */,
				CFFD58B71B041BFD001E10B6 /* constants_interface.cpp in Sources */,
				CFAED8751B54291900E3B8A3 /* DBEmptyRecord.mm in Sources */,
				B5F06AB11D499379005BE736 /* DBUsesSingleLanguageListeners+Private.mm in Sources */,
				A238CA9A1AF84B7100CDDCE5 /* DBNestedCollection+Private.mm in Sources */,
				CFFD58911B019E79001E10B6 /* DBUserToken+Private.mm in Sources */,
				A2CB54B419BA6E6000A9E600 /* DJIError.mm in Sources */,
				B5E9C9401C1F9E9E0073C123 /* DBReverseClientInterface+Private.mm in Sources */,
				A238CA961AF84B7100CDDCE5 /* DBMapListRecord+Private.mm in Sources */,
				A238CA9C1AF84B7100CDDCE5 /* DBPrimitiveList+Private.mm in Sources */,
				650CA05A1C2AB48E007ADDDB /* DBListenerCaller+Private.mm in Sources */,
				A24249761AF192FC003BF8F0 /* record_with_nested_derivings.cpp in Sources */,
				CFC5DA081B1532F600BF2DF8 /* DBRecordWithDurationAndDerivings.mm in Sources */,
				A248502D1AF96EBC00AFE907 /* DBNestedCollection.mm in Sources */,
				728E111D1D37DE0B005A554D /* DBWcharTestRec+Private.mm in Sources */,
				728E111C1D37DE0B005A554D /* DBWcharTestRec.mm in Sources */,
				B5E9C93B1C1F9D9D0073C123 /* reverse_client_interface_impl.cpp in Sources */,
				CFC5D9D81B15106400BF2DF8 /* DBExternRecordWithDerivings+Private.mm in Sources */,
				A238CAA21AF84B7100CDDCE5 /* DBSetRecord+Private.mm in Sources */,
				A2AE38491BB3074800B7A0C9 /* DJIProxyCaches.mm in Sources */,
				A238CA9E1AF84B7100CDDCE5 /* DBRecordWithDerivings+Private.mm in Sources */,
				6551684F1C40511C003682A4 /* return_one_two.cpp in Sources */,
				A24249751AF192FC003BF8F0 /* record_with_derivings.cpp in Sources */,
				CFC5D9D01B15105100BF2DF8 /* extern_record_with_derivings.cpp in Sources */,
				A238CA901AF84B7100CDDCE5 /* DBConstants+Private.mm in Sources */,
				CFC5D9EA1B1513E800BF2DF8 /* DBExternInterface2+Private.mm in Sources */,
				CFC5DA011B15318B00BF2DF8 /* DBTestDuration+Private.mm in Sources */,
				650CA05E1C2AB5AB007ADDDB /* ListenerCaller.cpp in Sources */,
				A248502A1AF96EBC00AFE907 /* DBMapDateRecord.mm in Sources */,
				A238CA8E1AF84B7100CDDCE5 /* DBClientReturnedRecord+Private.mm in Sources */,
				6551684D1C4050A4003682A4 /* DBReturnTwo+Private.mm in Sources */,
				B52DA56B1B103F75005CE75F /* DBAssortedPrimitives+Private.mm in Sources */,
				A248502E1AF96EBC00AFE907 /* DBPrimitiveList.mm in Sources */,
				A209B57A1BBA2A0A0070C310 /* DBOptColorRecord+Private.mm in Sources */,
				B5D8FC371C23E2F40045ADCF /* DBConstantRecord+Private.mm in Sources */,
				728E111F1D37DE1C005A554D /* wchar_test_helpers.cpp in Sources */,
				A238CAA01AF84B7100CDDCE5 /* DBRecordWithNestedDerivings+Private.mm in Sources */,
				CFC5DA0A1B1532F600BF2DF8 /* DBRecordWithDurationAndDerivings+Private.mm in Sources */,
			);
			runOnlyForDeploymentPostprocessing = 0;
		};
		65868B561989FE4200D60EEE /* Sources */ = {
			isa = PBXSourcesBuildPhase;
			buildActionMask = 2147483647;
			files = (
				5AEA68151D38F4A40083D770 /* DBWcharTests.m in Sources */,
				CFC5D9D11B15105100BF2DF8 /* extern_record_with_derivings.cpp in Sources */,
				6D66A8A91A3B09F000B312E8 /* DBConstantTests.mm in Sources */,
				6536CD9219A6C9A800DD7715 /* DBRecordWithDerivingsCppTests.mm in Sources */,
				CFC5DA0F1B15330000BF2DF8 /* record_with_duration_and_derivings.cpp in Sources */,
				6536CD9119A6C9A800DD7715 /* DBPrimitiveListTests.mm in Sources */,
				CFC5D9D71B15106400BF2DF8 /* DBExternRecordWithDerivings.mm in Sources */,
				6536CD8D19A6C9A800DD7715 /* DBClientInterfaceTests.mm in Sources */,
				CFEFA65D1B25D1BD008EE2D0 /* DBDateRecordTests.mm in Sources */,
				CFFD58B81B041BFD001E10B6 /* constants_interface.cpp in Sources */,
				6536CD8E19A6C9A800DD7715 /* DBCppExceptionTests.mm in Sources */,
				B52DA5681B103F72005CE75F /* DBAssortedPrimitives.mm in Sources */,
				CFC5D9FD1B152E4300BF2DF8 /* TranslateDuration.cpp in Sources */,
				CFFD588E1B019E79001E10B6 /* DBCppException+Private.mm in Sources */,
				CFC5DA021B15318B00BF2DF8 /* DBTestDuration+Private.mm in Sources */,
				CFFD58B41B041BD9001E10B6 /* DBConstantsInterface+Private.mm in Sources */,
				CFFD58901B019E79001E10B6 /* DBTestHelpers+Private.mm in Sources */,
				650CA0601C2AB6DB007ADDDB /* DBMultipleInheritanceTests.m in Sources */,
				CFFD58921B019E79001E10B6 /* DBUserToken+Private.mm in Sources */,
				CFFD58B21B041BD9001E10B6 /* DBConstantsInterface.mm in Sources */,
				6536CD9319A6C9A800DD7715 /* DBRecordWithDerivingsObjcTests.mm in Sources */,
				B52DA56A1B103F75005CE75F /* DBAssortedPrimitives+Private.mm in Sources */,
				6536CD9019A6C9A800DD7715 /* DBNestedCollectionTests.mm in Sources */,
				A20094101B06982F00EF8D9B /* DBTokenTests.mm in Sources */,
				B52DA5701B104025005CE75F /* DBPrimitivesTests.m in Sources */,
				CFC5DA091B1532F600BF2DF8 /* DBRecordWithDurationAndDerivings.mm in Sources */,
				6536CD8F19A6C9A800DD7715 /* DBMapRecordTests.mm in Sources */,
				CFC5D9F31B15276900BF2DF8 /* DBDurationTests.m in Sources */,
				CFC5D9EB1B1513E800BF2DF8 /* DBExternInterface2+Private.mm in Sources */,
				CFC5DA0B1B1532F600BF2DF8 /* DBRecordWithDurationAndDerivings+Private.mm in Sources */,
				CFC5D9E91B1513E800BF2DF8 /* DBExternInterface1+Private.mm in Sources */,
				6536CD9419A6C9A800DD7715 /* DBSetRecordTests.mm in Sources */,
				CFC5D9D91B15106400BF2DF8 /* DBExternRecordWithDerivings+Private.mm in Sources */,
			);
			runOnlyForDeploymentPostprocessing = 0;
		};
/* End PBXSourcesBuildPhase section */

/* Begin PBXTargetDependency section */
		65868B611989FE4200D60EEE /* PBXTargetDependency */ = {
			isa = PBXTargetDependency;
			target = 65868B491989FE4200D60EEE /* DjinniObjcTest */;
			targetProxy = 65868B601989FE4200D60EEE /* PBXContainerItemProxy */;
		};
/* End PBXTargetDependency section */

/* Begin PBXVariantGroup section */
		6536CD8219A6C99800DD7715 /* InfoPlist.strings */ = {
			isa = PBXVariantGroup;
			children = (
				6536CD8319A6C99800DD7715 /* en */,
			);
			name = InfoPlist.strings;
			sourceTree = "<group>";
		};
/* End PBXVariantGroup section */

/* Begin XCBuildConfiguration section */
		65868B6B1989FE4200D60EEE /* Debug */ = {
			isa = XCBuildConfiguration;
			buildSettings = {
				ALWAYS_SEARCH_USER_PATHS = NO;
				CLANG_CXX_LANGUAGE_STANDARD = "c++14";
				CLANG_CXX_LIBRARY = "libc++";
				CLANG_ENABLE_MODULES = YES;
				CLANG_ENABLE_OBJC_ARC = YES;
				CLANG_WARN_BOOL_CONVERSION = YES;
				CLANG_WARN_CONSTANT_CONVERSION = YES;
				CLANG_WARN_DIRECT_OBJC_ISA_USAGE = YES_ERROR;
				CLANG_WARN_EMPTY_BODY = YES;
				CLANG_WARN_ENUM_CONVERSION = YES;
				CLANG_WARN_INT_CONVERSION = YES;
				CLANG_WARN_OBJC_ROOT_CLASS = YES_ERROR;
				CLANG_WARN__DUPLICATE_METHOD_MATCH = YES;
				COPY_PHASE_STRIP = NO;
				GCC_C_LANGUAGE_STANDARD = gnu99;
				GCC_DYNAMIC_NO_PIC = NO;
				GCC_OPTIMIZATION_LEVEL = 0;
				GCC_PREPROCESSOR_DEFINITIONS = (
					"DEBUG=1",
					"$(inherited)",
				);
				GCC_SYMBOLS_PRIVATE_EXTERN = NO;
				GCC_TREAT_WARNINGS_AS_ERRORS = YES;
				GCC_WARN_64_TO_32_BIT_CONVERSION = YES;
				GCC_WARN_ABOUT_RETURN_TYPE = YES_ERROR;
				GCC_WARN_UNDECLARED_SELECTOR = YES;
				GCC_WARN_UNINITIALIZED_AUTOS = YES_AGGRESSIVE;
				GCC_WARN_UNUSED_FUNCTION = YES;
				GCC_WARN_UNUSED_VARIABLE = YES;
				HEADER_SEARCH_PATHS = (
					"$(inherited)",
					/Applications/Xcode.app/Contents/Developer/Toolchains/XcodeDefault.xctoolchain/usr/include,
					"$(SRCROOT)/DjinniObjcTest/objc",
					"$(SRCROOT)/DjinniObjcTest/cpp",
				);
				IPHONEOS_DEPLOYMENT_TARGET = 7.1;
				ONLY_ACTIVE_ARCH = YES;
				SDKROOT = iphoneos;
			};
			name = Debug;
		};
		65868B6C1989FE4200D60EEE /* Release */ = {
			isa = XCBuildConfiguration;
			buildSettings = {
				ALWAYS_SEARCH_USER_PATHS = NO;
				CLANG_CXX_LANGUAGE_STANDARD = "c++14";
				CLANG_CXX_LIBRARY = "libc++";
				CLANG_ENABLE_MODULES = YES;
				CLANG_ENABLE_OBJC_ARC = YES;
				CLANG_WARN_BOOL_CONVERSION = YES;
				CLANG_WARN_CONSTANT_CONVERSION = YES;
				CLANG_WARN_DIRECT_OBJC_ISA_USAGE = YES_ERROR;
				CLANG_WARN_EMPTY_BODY = YES;
				CLANG_WARN_ENUM_CONVERSION = YES;
				CLANG_WARN_INT_CONVERSION = YES;
				CLANG_WARN_OBJC_ROOT_CLASS = YES_ERROR;
				CLANG_WARN__DUPLICATE_METHOD_MATCH = YES;
				COPY_PHASE_STRIP = YES;
				ENABLE_NS_ASSERTIONS = NO;
				GCC_C_LANGUAGE_STANDARD = gnu99;
				GCC_TREAT_WARNINGS_AS_ERRORS = YES;
				GCC_WARN_64_TO_32_BIT_CONVERSION = YES;
				GCC_WARN_ABOUT_RETURN_TYPE = YES_ERROR;
				GCC_WARN_UNDECLARED_SELECTOR = YES;
				GCC_WARN_UNINITIALIZED_AUTOS = YES_AGGRESSIVE;
				GCC_WARN_UNUSED_FUNCTION = YES;
				GCC_WARN_UNUSED_VARIABLE = YES;
				HEADER_SEARCH_PATHS = (
					"$(inherited)",
					/Applications/Xcode.app/Contents/Developer/Toolchains/XcodeDefault.xctoolchain/usr/include,
					"$(SRCROOT)/DjinniObjcTest/objc",
					"$(SRCROOT)/DjinniObjcTest/cpp",
				);
				IPHONEOS_DEPLOYMENT_TARGET = 7.1;
				SDKROOT = iphoneos;
				VALIDATE_PRODUCT = YES;
			};
			name = Release;
		};
		65868B6E1989FE4200D60EEE /* Debug */ = {
			isa = XCBuildConfiguration;
			buildSettings = {
				DSTROOT = /tmp/DjinniObjcTest.dst;
				GCC_PRECOMPILE_PREFIX_HEADER = NO;
				OTHER_LDFLAGS = "-ObjC";
				PRODUCT_NAME = DjinniObjcTest;
				SKIP_INSTALL = YES;
				VERSIONING_SYSTEM = "";
				WARNING_CFLAGS = (
					"-Wextra",
					"-Wall",
				);
			};
			name = Debug;
		};
		65868B6F1989FE4200D60EEE /* Release */ = {
			isa = XCBuildConfiguration;
			buildSettings = {
				DSTROOT = /tmp/DjinniObjcTest.dst;
				GCC_PRECOMPILE_PREFIX_HEADER = NO;
				OTHER_LDFLAGS = "-ObjC";
				PRODUCT_NAME = DjinniObjcTest;
				SKIP_INSTALL = YES;
				VERSIONING_SYSTEM = "";
				WARNING_CFLAGS = (
					"-Wextra",
					"-Wall",
				);
			};
			name = Release;
		};
		65868B711989FE4200D60EEE /* Debug */ = {
			isa = XCBuildConfiguration;
			buildSettings = {
				FRAMEWORK_SEARCH_PATHS = (
					"$(SDKROOT)/Developer/Library/Frameworks",
					"$(inherited)",
					"$(DEVELOPER_FRAMEWORKS_DIR)",
				);
				GCC_PRECOMPILE_PREFIX_HEADER = NO;
				GCC_PREFIX_HEADER = "";
				GCC_PREPROCESSOR_DEFINITIONS = (
					"DEBUG=1",
					"$(inherited)",
				);
				INFOPLIST_FILE = "../handwritten-src/objc/tests/DjinniObjcTestTests-Info.plist";
				PRODUCT_NAME = DjinniObjcTestTests;
				WARNING_CFLAGS = (
					"-Wextra",
					"-Wall",
				);
				WRAPPER_EXTENSION = xctest;
			};
			name = Debug;
		};
		65868B721989FE4200D60EEE /* Release */ = {
			isa = XCBuildConfiguration;
			buildSettings = {
				FRAMEWORK_SEARCH_PATHS = (
					"$(SDKROOT)/Developer/Library/Frameworks",
					"$(inherited)",
					"$(DEVELOPER_FRAMEWORKS_DIR)",
				);
				GCC_PRECOMPILE_PREFIX_HEADER = NO;
				GCC_PREFIX_HEADER = "";
				INFOPLIST_FILE = "../handwritten-src/objc/tests/DjinniObjcTestTests-Info.plist";
				PRODUCT_NAME = DjinniObjcTestTests;
				WARNING_CFLAGS = (
					"-Wextra",
					"-Wall",
				);
				WRAPPER_EXTENSION = xctest;
			};
			name = Release;
		};
/* End XCBuildConfiguration section */

/* Begin XCConfigurationList section */
		65868B451989FE4200D60EEE /* Build configuration list for PBXProject "DjinniObjcTest" */ = {
			isa = XCConfigurationList;
			buildConfigurations = (
				65868B6B1989FE4200D60EEE /* Debug */,
				65868B6C1989FE4200D60EEE /* Release */,
			);
			defaultConfigurationIsVisible = 0;
			defaultConfigurationName = Release;
		};
		65868B6D1989FE4200D60EEE /* Build configuration list for PBXNativeTarget "DjinniObjcTest" */ = {
			isa = XCConfigurationList;
			buildConfigurations = (
				65868B6E1989FE4200D60EEE /* Debug */,
				65868B6F1989FE4200D60EEE /* Release */,
			);
			defaultConfigurationIsVisible = 0;
			defaultConfigurationName = Release;
		};
		65868B701989FE4200D60EEE /* Build configuration list for PBXNativeTarget "DjinniObjcTestTests" */ = {
			isa = XCConfigurationList;
			buildConfigurations = (
				65868B711989FE4200D60EEE /* Debug */,
				65868B721989FE4200D60EEE /* Release */,
			);
			defaultConfigurationIsVisible = 0;
			defaultConfigurationName = Release;
		};
/* End XCConfigurationList section */
	};
	rootObject = 65868B421989FE4200D60EEE /* Project object */;
}<|MERGE_RESOLUTION|>--- conflicted
+++ resolved
@@ -486,7 +486,6 @@
 		A24249181AF192E0003BF8F0 /* generated-objc */ = {
 			isa = PBXGroup;
 			children = (
-<<<<<<< HEAD
 				728E11141D37DE0B005A554D /* DBWcharTestHelpers.h */,
 				728E11151D37DE0B005A554D /* DBWcharTestHelpers+Private.h */,
 				728E11161D37DE0B005A554D /* DBWcharTestHelpers+Private.mm */,
@@ -494,7 +493,6 @@
 				728E11181D37DE0B005A554D /* DBWcharTestRec.mm */,
 				728E11191D37DE0B005A554D /* DBWcharTestRec+Private.h */,
 				728E111A1D37DE0B005A554D /* DBWcharTestRec+Private.mm */,
-=======
 				B5F06AA81D499379005BE736 /* DBUsesSingleLanguageListeners+Private.mm */,
 				B5F06AA91D499379005BE736 /* DBUsesSingleLanguageListeners+Private.h */,
 				B5F06AAA1D499379005BE736 /* DBUsesSingleLanguageListeners.h */,
@@ -504,7 +502,6 @@
 				B5F06AAE1D499379005BE736 /* DBJavaOnlyListener+Private.mm */,
 				B5F06AAF1D499379005BE736 /* DBJavaOnlyListener+Private.h */,
 				B5F06AB01D499379005BE736 /* DBJavaOnlyListener.h */,
->>>>>>> 2a896c73
 				B5D8FC321C23E2F40045ADCF /* DBConstantRecord.h */,
 				B5D8FC331C23E2F40045ADCF /* DBConstantRecord.mm */,
 				B5D8FC341C23E2F40045ADCF /* DBConstantRecord+Private.h */,
@@ -625,14 +622,11 @@
 		A242495D1AF192FC003BF8F0 /* generated-cpp */ = {
 			isa = PBXGroup;
 			children = (
-<<<<<<< HEAD
 				728E11121D37DDFB005A554D /* wchar_test_helpers.hpp */,
 				728E11131D37DDFB005A554D /* wchar_test_rec.hpp */,
-=======
 				B5F06AB41D49950C005BE736 /* uses_single_language_listeners.hpp */,
 				B5F06AB51D49950C005BE736 /* objc_only_listener.hpp */,
 				B5F06AB61D49950C005BE736 /* java_only_listener.hpp */,
->>>>>>> 2a896c73
 				B5D8FC381C23E30D0045ADCF /* constant_record.hpp */,
 				B5E9C93C1C1F9DCA0073C123 /* reverse_client_interface.hpp */,
 				A209B57B1BBA2A180070C310 /* opt_color_record.hpp */,
