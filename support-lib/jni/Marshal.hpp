//
// Copyright 2014 Dropbox, Inc.
//
// Licensed under the Apache License, Version 2.0 (the "License");
// you may not use this file except in compliance with the License.
// You may obtain a copy of the License at
//
//    http://www.apache.org/licenses/LICENSE-2.0
//
// Unless required by applicable law or agreed to in writing, software
// distributed under the License is distributed on an "AS IS" BASIS,
// WITHOUT WARRANTIES OR CONDITIONS OF ANY KIND, either express or implied.
// See the License for the specific language governing permissions and
// limitations under the License.
//

#pragma once

#include "djinni_support.hpp"
#include <cassert>
#include <chrono>
#include <cstdint>
#include <string>
#include <unordered_map>
#include <unordered_set>
#include <vector>

namespace djinni
{
    template<class Self, class CppT, class JniT>
    class Primitive
    {
    public:
        using CppType = CppT;
        using JniType = JniT;

        static CppType toCpp(JNIEnv* /*jniEnv*/, JniType j) noexcept { return static_cast<CppType>(j); }
        static JniType fromCpp(JNIEnv* /*jniEnv*/, CppType c) noexcept { return static_cast<JniType>(c); }

        struct Boxed
        {
            using JniType = jobject;
            static CppType toCpp(JNIEnv* jniEnv, JniType j)
            {
                assert(j != nullptr);
                const auto& data = JniClass<Self>::get();
                assert(jniEnv->IsInstanceOf(j, data.clazz.get()));
                auto ret = Primitive::toCpp(jniEnv, Self::unbox(jniEnv, data.method_unbox, j));
                jniExceptionCheck(jniEnv);
                return ret;
            }
            static LocalRef<JniType> fromCpp(JNIEnv* jniEnv, CppType c)
            {
                const auto& data = JniClass<Self>::get();
                auto ret = jniEnv->CallStaticObjectMethod(data.clazz.get(), data.method_box, Primitive::fromCpp(jniEnv, c));
                jniExceptionCheck(jniEnv);
                return {jniEnv, ret};
            }
        };

    protected:
        Primitive(const char* javaClassSpec,
                  const char* staticBoxMethod,
                  const char* staticBoxMethodSignature,
                  const char* unboxMethod,
                  const char* unboxMethodSignature)
        : clazz(jniFindClass(javaClassSpec))
        , method_box(jniGetStaticMethodID(clazz.get(), staticBoxMethod, staticBoxMethodSignature))
        , method_unbox(jniGetMethodID(clazz.get(), unboxMethod, unboxMethodSignature))
        {}

    private:
        const GlobalRef<jclass> clazz;
        const jmethodID method_box;
        const jmethodID method_unbox;
    };

    class Bool : public Primitive<Bool, bool, jboolean>
    {
        Bool() : Primitive("java/lang/Boolean", "valueOf", "(Z)Ljava/lang/Boolean;", "booleanValue", "()Z") {}
        friend JniClass<Bool>;
        friend Primitive<Bool, bool, jboolean>;
        static JniType unbox(JNIEnv* jniEnv, jmethodID method, jobject j) {
            auto result = jniEnv->CallBooleanMethod(j, method);
            jniExceptionCheck(jniEnv);
            return result;
        }
    };

    class I8 : public Primitive<I8, int8_t, jbyte>
    {
        I8() : Primitive("java/lang/Byte", "valueOf", "(B)Ljava/lang/Byte;", "byteValue", "()B") {}
        friend JniClass<I8>;
        friend Primitive<I8, int8_t, jbyte>;
        static JniType unbox(JNIEnv* jniEnv, jmethodID method, jobject j) {
            auto result = jniEnv->CallByteMethod(j, method);
            jniExceptionCheck(jniEnv);
            return result;
        }
    };

    class I16 : public Primitive<I16, int16_t, jshort>
    {
        I16() : Primitive("java/lang/Short", "valueOf", "(S)Ljava/lang/Short;", "shortValue", "()S") {}
        friend JniClass<I16>;
        friend Primitive<I16, int16_t, jshort>;
        static JniType unbox(JNIEnv* jniEnv, jmethodID method, jobject j) {
            auto result = jniEnv->CallShortMethod(j, method);
            jniExceptionCheck(jniEnv);
            return result;
        }
    };

    class I32 : public Primitive<I32, int32_t, jint>
    {
        I32() : Primitive("java/lang/Integer", "valueOf", "(I)Ljava/lang/Integer;", "intValue", "()I") {}
        friend JniClass<I32>;
        friend Primitive<I32, int32_t, jint>;
        static JniType unbox(JNIEnv* jniEnv, jmethodID method, jobject j) {
            auto result = jniEnv->CallIntMethod(j, method);
            jniExceptionCheck(jniEnv);
            return result;
        }
    };

    class I64 : public Primitive<I64, int64_t, jlong>
    {
        I64() : Primitive("java/lang/Long", "valueOf", "(J)Ljava/lang/Long;", "longValue", "()J") {}
        friend JniClass<I64>;
        friend Primitive<I64, int64_t, jlong>;
        static JniType unbox(JNIEnv* jniEnv, jmethodID method, jobject j) {
            auto result = jniEnv->CallLongMethod(j, method);
            jniExceptionCheck(jniEnv);
            return result;
        }
    };

    class F32 : public Primitive<F32, float, jfloat>
    {
        F32() : Primitive("java/lang/Float", "valueOf", "(F)Ljava/lang/Float;", "floatValue", "()F") {}
        friend JniClass<F32>;
        friend Primitive<F32, float, jfloat>;
        static JniType unbox(JNIEnv* jniEnv, jmethodID method, jobject j) {
            auto result = jniEnv->CallFloatMethod(j, method);
            jniExceptionCheck(jniEnv);
            return result;
        }
    };

    class F64 : public Primitive<F64, double, jdouble>
    {
        F64() : Primitive("java/lang/Double", "valueOf", "(D)Ljava/lang/Double;", "doubleValue", "()D") {}
        friend JniClass<F64>;
        friend Primitive<F64, double, jdouble>;
        static JniType unbox(JNIEnv* jniEnv, jmethodID method, jobject j) {
            auto result = jniEnv->CallDoubleMethod(j, method);
            jniExceptionCheck(jniEnv);
            return result;
        }
    };

    struct String
    {
        using CppType = std::string;
        using JniType = jstring;

        using Boxed = String;

        static CppType toCpp(JNIEnv* jniEnv, JniType j)
        {
            assert(j != nullptr);
            return jniUTF8FromString(jniEnv, j);
        }

        static LocalRef<JniType> fromCpp(JNIEnv* jniEnv, const CppType& c)
        {
            return {jniEnv, jniStringFromUTF8(jniEnv, c.c_str())};
        }
    };

    struct Binary
    {
        using CppType = std::vector<uint8_t>;
        using JniType = jbyteArray;

        using Boxed = Binary;

        static CppType toCpp(JNIEnv* jniEnv, JniType j)
        {
            assert(j != nullptr);

            std::vector<uint8_t> ret;
            jsize length = jniEnv->GetArrayLength(j);
            jniExceptionCheck(jniEnv);

            if (!length) {
                return ret;
            }

            {
                auto deleter = [jniEnv, j] (void* c) {
                    if (c) {
                        jniEnv->ReleasePrimitiveArrayCritical(j, c, JNI_ABORT);
                    }
                };

                std::unique_ptr<uint8_t, decltype(deleter)> ptr(
                    reinterpret_cast<uint8_t*>(jniEnv->GetPrimitiveArrayCritical(j, nullptr)),
                    deleter
                );

                if (ptr) {
                    // Construct and then move-assign. This copies the elements only once,
                    // and avoids having to initialize before filling (as with resize())
                    ret = std::vector<uint8_t>{ptr.get(), ptr.get() + length};
                } else {
                    // Something failed...
                    jniExceptionCheck(jniEnv);
                }
            }

            return ret;
        }

        static LocalRef<JniType> fromCpp(JNIEnv* jniEnv, const CppType& c)
        {
            assert(c.size() <= std::numeric_limits<jsize>::max());
            auto j = LocalRef<jbyteArray>(jniEnv, jniEnv->NewByteArray(static_cast<jsize>(c.size())));
            jniExceptionCheck(jniEnv);
            // Using .data() on an empty vector is UB
            if(!c.empty())
            {
                jniEnv->SetByteArrayRegion(j.get(), 0, c.size(), reinterpret_cast<const jbyte*>(c.data()));
            }
            return j;
        }
    };

    struct Date
    {
        using CppType = std::chrono::system_clock::time_point;
        using JniType = jobject;

        using Boxed = Date;

        static CppType toCpp(JNIEnv* jniEnv, JniType j)
        {
            static const auto POSIX_EPOCH = std::chrono::system_clock::from_time_t(0);
            assert(j != nullptr);
            const auto & data = JniClass<Date>::get();
            assert(jniEnv->IsInstanceOf(j, data.clazz.get()));
            auto time_millis = jniEnv->CallLongMethod(j, data.method_get_time);
            jniExceptionCheck(jniEnv);
            return POSIX_EPOCH + std::chrono::milliseconds{time_millis};
        }

        static LocalRef<JniType> fromCpp(JNIEnv* jniEnv, const CppType& c)
        {
            static const auto POSIX_EPOCH = std::chrono::system_clock::from_time_t(0);
            const auto & data = JniClass<Date>::get();
            const auto cpp_millis = std::chrono::duration_cast<std::chrono::milliseconds>(c - POSIX_EPOCH);
            const jlong millis = static_cast<jlong>(cpp_millis.count());
            auto j = LocalRef<jobject>(jniEnv, jniEnv->NewObject(data.clazz.get(), data.constructor, millis));
            jniExceptionCheck(jniEnv);
            return j;
        }

    private:
        Date() = default;
        friend ::djinni::JniClass<Date>;

        const GlobalRef<jclass> clazz { jniFindClass("java/util/Date") };
        const jmethodID constructor { jniGetMethodID(clazz.get(), "<init>", "(J)V") };
        const jmethodID method_get_time { jniGetMethodID(clazz.get(), "getTime", "()J") };
    };

    template <template <class> class OptionalType, class T>
    struct Optional
    {
        // SFINAE helper: if C::CppOptType exists, opt_type<T>(nullptr) will return
        // that type. If not, it returns OptionalType<C::CppType>. This is necessary
        // because we special-case optional interfaces to be represented as a nullable
        // std::shared_ptr<T>, not optional<shared_ptr<T>> or optional<nn<shared_ptr<T>>>.
        template <typename C> static OptionalType<typename C::CppType> opt_type(...);
        template <typename C> static typename C::CppOptType opt_type(typename C::CppOptType *);
        using CppType = decltype(opt_type<T>(nullptr));

<<<<<<< HEAD
		using JniType = typename T::Boxed::JniType;
		
		using Boxed = Optional;
		
		static CppType toCpp(JNIEnv* jniEnv, JniType j)
		{
			return j ? T::Boxed::toCpp(jniEnv, j) : CppType();
		}
		
		static LocalRef<JniType> fromCpp(JNIEnv* jniEnv, const OptionalType<typename T::CppType> &c)
		{
			return c ? T::Boxed::fromCpp(jniEnv, *c) : LocalRef<JniType>{};
		}
=======
        using JniType = typename T::Boxed::JniType;

        using Boxed = Optional;

        static CppType toCpp(JNIEnv* jniEnv, JniType j)
        {
            return j ? CppType(T::Boxed::toCpp(jniEnv, j)) : CppType();
        }

        static LocalRef<JniType> fromCpp(JNIEnv* jniEnv, const OptionalType<typename T::CppType> &c)
        {
            return c ? T::Boxed::fromCpp(jniEnv, *c) : LocalRef<JniType>{};
        }
>>>>>>> 163fbe4d

        // fromCpp used for nullable shared_ptr
        template <typename C = T>
        static LocalRef<JniType> fromCpp(JNIEnv* jniEnv, const typename C::CppOptType & cppOpt) {
            return T::Boxed::fromCppOpt(jniEnv, cppOpt);
        }
    };

    struct ListJniInfo
    {
        const GlobalRef<jclass> clazz { jniFindClass("java/util/ArrayList") };
        const jmethodID constructor { jniGetMethodID(clazz.get(), "<init>", "(I)V") };
        const jmethodID method_add { jniGetMethodID(clazz.get(), "add", "(Ljava/lang/Object;)Z") };
        const jmethodID method_get { jniGetMethodID(clazz.get(), "get", "(I)Ljava/lang/Object;") };
        const jmethodID method_size { jniGetMethodID(clazz.get(), "size", "()I") };
    };

    template <class T>
    class List
    {
        using ECppType = typename T::CppType;
        using EJniType = typename T::Boxed::JniType;

    public:
        using CppType = std::vector<ECppType>;
        using JniType = jobject;

        using Boxed = List;

        static CppType toCpp(JNIEnv* jniEnv, JniType j)
        {
            assert(j != nullptr);
            const auto& data = JniClass<ListJniInfo>::get();
            assert(jniEnv->IsInstanceOf(j, data.clazz.get()));
            auto size = jniEnv->CallIntMethod(j, data.method_size);
            jniExceptionCheck(jniEnv);
            auto c = CppType();
            c.reserve(size);
            for(jint i = 0; i < size; ++i)
            {
                auto je = LocalRef<jobject>(jniEnv, jniEnv->CallObjectMethod(j, data.method_get, i));
                jniExceptionCheck(jniEnv);
                c.push_back(T::Boxed::toCpp(jniEnv, static_cast<EJniType>(je.get())));
            }
            return c;
        }

        static LocalRef<JniType> fromCpp(JNIEnv* jniEnv, const CppType& c)
        {
            const auto& data = JniClass<ListJniInfo>::get();
            assert(c.size() <= std::numeric_limits<jint>::max());
            auto size = static_cast<jint>(c.size());
            auto j = LocalRef<jobject>(jniEnv, jniEnv->NewObject(data.clazz.get(), data.constructor, size));
            jniExceptionCheck(jniEnv);
            for(const auto& ce : c)
            {
                auto je = T::Boxed::fromCpp(jniEnv, ce);
                jniEnv->CallBooleanMethod(j, data.method_add, get(je));
                jniExceptionCheck(jniEnv);
            }
            return j;
        }
    };

    struct IteratorJniInfo
    {
        const GlobalRef<jclass> clazz { jniFindClass("java/util/Iterator") };
        const jmethodID method_next { jniGetMethodID(clazz.get(), "next", "()Ljava/lang/Object;") };
    };

    struct SetJniInfo
    {
        const GlobalRef<jclass> clazz { jniFindClass("java/util/HashSet") };
        const jmethodID constructor { jniGetMethodID(clazz.get(), "<init>", "()V") };
        const jmethodID method_add { jniGetMethodID(clazz.get(), "add", "(Ljava/lang/Object;)Z") };
        const jmethodID method_size { jniGetMethodID(clazz.get(), "size", "()I") };
        const jmethodID method_iterator { jniGetMethodID(clazz.get(), "iterator", "()Ljava/util/Iterator;") };
    };

    template <class T>
    class Set
    {
        using ECppType = typename T::CppType;
        using EJniType = typename T::Boxed::JniType;

    public:
        using CppType = std::unordered_set<ECppType>;
        using JniType = jobject;

        using Boxed = Set;

        static CppType toCpp(JNIEnv* jniEnv, JniType j)
        {
            assert(j != nullptr);
            const auto& data = JniClass<SetJniInfo>::get();
            const auto& iteData = JniClass<IteratorJniInfo>::get();
            assert(jniEnv->IsInstanceOf(j, data.clazz.get()));
            auto size = jniEnv->CallIntMethod(j, data.method_size);
            jniExceptionCheck(jniEnv);
            auto c = CppType();
            auto it = LocalRef<jobject>(jniEnv, jniEnv->CallObjectMethod(j, data.method_iterator));
            jniExceptionCheck(jniEnv);
            for(jint i = 0; i < size; ++i)
            {
                auto je = LocalRef<jobject>(jniEnv, jniEnv->CallObjectMethod(it, iteData.method_next));
                jniExceptionCheck(jniEnv);
                c.insert(T::Boxed::toCpp(jniEnv, static_cast<EJniType>(je.get())));
            }
            return c;
        }

        static LocalRef<JniType> fromCpp(JNIEnv* jniEnv, const CppType& c)
        {
            assert(c.size() <= std::numeric_limits<jint>::max());
            const auto& data = JniClass<SetJniInfo>::get();
            auto j = LocalRef<jobject>(jniEnv, jniEnv->NewObject(data.clazz.get(), data.constructor));
            jniExceptionCheck(jniEnv);
            for(const auto& ce : c)
            {
                auto je = T::fromCpp(jniEnv, ce);
                jniEnv->CallBooleanMethod(j, data.method_add, get(je));
                jniExceptionCheck(jniEnv);
            }
            return j;
        }
    };

    struct MapJniInfo
    {
        const GlobalRef<jclass> clazz { jniFindClass("java/util/HashMap") };
        const jmethodID constructor { jniGetMethodID(clazz.get(), "<init>", "()V") };
        const jmethodID method_put { jniGetMethodID(clazz.get(), "put", "(Ljava/lang/Object;Ljava/lang/Object;)Ljava/lang/Object;") };
        const jmethodID method_size { jniGetMethodID(clazz.get(), "size", "()I") };
        const jmethodID method_entrySet { jniGetMethodID(clazz.get(), "entrySet", "()Ljava/util/Set;") };
    };

    struct EntrySetJniInfo
    {
        const GlobalRef<jclass> clazz { jniFindClass("java/util/Set") };
        const jmethodID method_iterator { jniGetMethodID(clazz.get(), "iterator", "()Ljava/util/Iterator;") };
    };

    struct EntryJniInfo
    {
        const GlobalRef<jclass> clazz { jniFindClass("java/util/Map$Entry") };
        const jmethodID method_getKey { jniGetMethodID(clazz.get(), "getKey", "()Ljava/lang/Object;") };
        const jmethodID method_getValue { jniGetMethodID(clazz.get(), "getValue", "()Ljava/lang/Object;") };
    };

    template <class Key, class Value>
    class Map
    {
        using CppKeyType = typename Key::CppType;
        using CppValueType = typename Value::CppType;
        using JniKeyType = typename Key::Boxed::JniType;
        using JniValueType = typename Value::Boxed::JniType;

    public:
        using CppType = std::unordered_map<CppKeyType, CppValueType>;
        using JniType = jobject;

        using Boxed = Map;

        static CppType toCpp(JNIEnv* jniEnv, JniType j)
        {
            assert(j != nullptr);
            const auto& data = JniClass<MapJniInfo>::get();
            const auto& entrySetData = JniClass<EntrySetJniInfo>::get();
            const auto& entryData = JniClass<EntryJniInfo>::get();
            const auto& iteData = JniClass<IteratorJniInfo>::get();
            assert(jniEnv->IsInstanceOf(j, data.clazz.get()));
            auto size = jniEnv->CallIntMethod(j, data.method_size);
            jniExceptionCheck(jniEnv);
            auto entrySet = LocalRef<jobject>(jniEnv, jniEnv->CallObjectMethod(j, data.method_entrySet));
            jniExceptionCheck(jniEnv);
            auto c = CppType();
            c.reserve(size);
            auto it = LocalRef<jobject>(jniEnv, jniEnv->CallObjectMethod(entrySet, entrySetData.method_iterator));
            jniExceptionCheck(jniEnv);
            for(jint i = 0; i < size; ++i)
            {
                auto je = LocalRef<jobject>(jniEnv, jniEnv->CallObjectMethod(it, iteData.method_next));
                jniExceptionCheck(jniEnv);
                auto jKey = LocalRef<jobject>(jniEnv, jniEnv->CallObjectMethod(je, entryData.method_getKey));
                jniExceptionCheck(jniEnv);
                auto jValue = LocalRef<jobject>(jniEnv, jniEnv->CallObjectMethod(je, entryData.method_getValue));
                jniExceptionCheck(jniEnv);
                c.emplace(Key::Boxed::toCpp(jniEnv, static_cast<JniKeyType>(jKey.get())),
                          Value::Boxed::toCpp(jniEnv, static_cast<JniValueType>(jValue.get())));
            }
            return c;
        }

        static LocalRef<JniType> fromCpp(JNIEnv* jniEnv, const CppType& c)
        {
            const auto& data = JniClass<MapJniInfo>::get();
            assert(c.size() <= std::numeric_limits<jint>::max());
            auto size = c.size();
            auto j = LocalRef<jobject>(jniEnv, jniEnv->NewObject(data.clazz.get(), data.constructor, size));
            jniExceptionCheck(jniEnv);
            for(const auto& ce : c)
            {
                auto jKey = Key::Boxed::fromCpp(jniEnv, ce.first);
                auto jValue = Value::Boxed::fromCpp(jniEnv, ce.second);
                jniEnv->CallObjectMethod(j, data.method_put, get(jKey), get(jValue));
                jniExceptionCheck(jniEnv);
            }
            return j;
        }
    };

} // namespace djinni<|MERGE_RESOLUTION|>--- conflicted
+++ resolved
@@ -285,7 +285,6 @@
         template <typename C> static typename C::CppOptType opt_type(typename C::CppOptType *);
         using CppType = decltype(opt_type<T>(nullptr));
 
-<<<<<<< HEAD
 		using JniType = typename T::Boxed::JniType;
 		
 		using Boxed = Optional;
@@ -299,21 +298,6 @@
 		{
 			return c ? T::Boxed::fromCpp(jniEnv, *c) : LocalRef<JniType>{};
 		}
-=======
-        using JniType = typename T::Boxed::JniType;
-
-        using Boxed = Optional;
-
-        static CppType toCpp(JNIEnv* jniEnv, JniType j)
-        {
-            return j ? CppType(T::Boxed::toCpp(jniEnv, j)) : CppType();
-        }
-
-        static LocalRef<JniType> fromCpp(JNIEnv* jniEnv, const OptionalType<typename T::CppType> &c)
-        {
-            return c ? T::Boxed::fromCpp(jniEnv, *c) : LocalRef<JniType>{};
-        }
->>>>>>> 163fbe4d
 
         // fromCpp used for nullable shared_ptr
         template <typename C = T>
