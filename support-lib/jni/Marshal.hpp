--- conflicted
+++ resolved
@@ -303,26 +303,6 @@
         template <typename C> static OptionalType<typename C::CppType> opt_type(...);
         template <typename C> static typename C::CppOptType opt_type(typename C::CppOptType *);
         using CppType = decltype(opt_type<T>(nullptr));
-
-<<<<<<< HEAD
-		using JniType = typename T::Boxed::JniType;
-		
-		using Boxed = Optional;
-		
-		static CppType toCpp(JNIEnv* jniEnv, JniType j)
-		{
-			if (j) {
-				return T::Boxed::toCpp(jniEnv, j);
-			} else {
-				return CppType();
-			}
-		}
-		
-		static LocalRef<JniType> fromCpp(JNIEnv* jniEnv, const OptionalType<typename T::CppType> &c)
-		{
-			return c ? T::Boxed::fromCpp(jniEnv, *c) : LocalRef<JniType>{};
-		}
-=======
         using JniType = typename T::Boxed::JniType;
 
         using Boxed = Optional;
@@ -340,7 +320,6 @@
         {
             return c ? T::Boxed::fromCpp(jniEnv, *c) : LocalRef<JniType>{};
         }
->>>>>>> 7e09a2c2
 
         // fromCpp used for nullable shared_ptr
         template <typename C = T>
