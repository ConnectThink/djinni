//
// Copyright 2014 Dropbox, Inc.
//
// Licensed under the Apache License, Version 2.0 (the "License");
// you may not use this file except in compliance with the License.
// You may obtain a copy of the License at
//
//    http://www.apache.org/licenses/LICENSE-2.0
//
// Unless required by applicable law or agreed to in writing, software
// distributed under the License is distributed on an "AS IS" BASIS,
// WITHOUT WARRANTIES OR CONDITIONS OF ANY KIND, either express or implied.
// See the License for the specific language governing permissions and
// limitations under the License.
//

#pragma once

#include <cassert>
#include <exception>
#include <memory>
#include <mutex>
#include <string>
#include <vector>

#include "../proxy_cache_interface.hpp"
#include "../djinni_common.hpp"
#include <jni.h>

/*
 * Djinni support library
 */

// jni.h should really put extern "C" in JNIEXPORT, but it doesn't. :(
#define CJNIEXPORT extern "C" JNIEXPORT

namespace djinni {

/*
 * Global initialization and shutdown. Call these from JNI_OnLoad and JNI_OnUnload.
 */
void jniInit(JavaVM * jvm);
void jniShutdown();

/*
 * Get the JNIEnv for the invoking thread. Should only be called on Java-created threads.
 */
JNIEnv * jniGetThreadEnv();

/*
 * Global and local reference guard objects.
 *
 * A GlobalRef<T> is constructed with a local reference; the constructor upgrades the local
 * reference to a global reference, and the destructor deletes the local ref.
 *
 * A LocalRef<T> should be constructed with a new local reference. The local reference will
 * be deleted when the LocalRef is deleted.
 */
struct GlobalRefDeleter { void operator() (jobject globalRef) noexcept; };

template <typename PointerType>
class GlobalRef : public std::unique_ptr<typename std::remove_pointer<PointerType>::type,
                                         GlobalRefDeleter> {
public:
    GlobalRef() {}
    GlobalRef(GlobalRef && obj)
        : std::unique_ptr<typename std::remove_pointer<PointerType>::type, ::djinni::GlobalRefDeleter>(
            std::move(obj)
        ) {}
    GlobalRef(JNIEnv * env, PointerType localRef)
        : std::unique_ptr<typename std::remove_pointer<PointerType>::type, ::djinni::GlobalRefDeleter>(
            static_cast<PointerType>(env->NewGlobalRef(localRef)),
            ::djinni::GlobalRefDeleter{}
        ) {}
};

struct LocalRefDeleter { void operator() (jobject localRef) noexcept; };

template <typename PointerType>
class LocalRef : public std::unique_ptr<typename std::remove_pointer<PointerType>::type,
                                        LocalRefDeleter> {
public:
    LocalRef() {}
    LocalRef(JNIEnv * /*env*/, PointerType localRef)
        : std::unique_ptr<typename std::remove_pointer<PointerType>::type, ::djinni::LocalRefDeleter>(
            localRef) {}
    explicit LocalRef(PointerType localRef)
        : std::unique_ptr<typename std::remove_pointer<PointerType>::type, LocalRefDeleter>(
            localRef) {}
    // Allow implicit conversion to PointerType so it can be passed
    // as argument to JNI functions expecting PointerType.
    // All functions creating new local references should return LocalRef instead of PointerType
    operator PointerType() const & { return this->get(); }
    operator PointerType() && = delete;
};

template<class T>
const T& get(const T& x) noexcept { return x; }
template<class T>
typename LocalRef<T>::pointer get(const LocalRef<T>& x) noexcept { return x.get(); }

template<class T>
const T& release(const T& x) noexcept { return x; }
template<class T>
typename LocalRef<T>::pointer release(LocalRef<T>& x) noexcept { return x.release(); }
template<class T>
typename LocalRef<T>::pointer release(LocalRef<T>&& x) noexcept { return x.release(); }

/*
 * Exception to indicate that a Java exception is pending in the JVM.
 */
class jni_exception : public std::exception {
    GlobalRef<jthrowable> m_java_exception;
public:
    jni_exception(JNIEnv * env, jthrowable java_exception)
        : m_java_exception(env, java_exception) {
        assert(java_exception);
    }
    jthrowable java_exception() const { return m_java_exception.get(); }

    /*
     * Sets the pending JNI exception using this Java exception.
     */
    void set_as_pending(JNIEnv * env) const noexcept;
};

/*
 * Throw if any Java exception is pending in the JVM.
 *
 * If an exception is pending, this function will clear the
 * pending state, and pass the exception to
 * jniThrowCppFromJavaException().
 */
void jniExceptionCheck(JNIEnv * env);

/*
 * Throws a C++ exception based on the given Java exception.
 *
 * java_exception is a local reference to a Java throwable, which
 * must not be null, and should no longer set as "pending" in the JVM.
 * This is called to handle errors in other JNI processing, including
 * by jniExceptionCheck().
 *
 * The default implementation is defined with __attribute__((weak)) so you
 * can replace it by defining your own version.  The default implementation
 * will throw a jni_exception containing the given jthrowable.
 */
DJINNI_NORETURN_DEFINITION
void jniThrowCppFromJavaException(JNIEnv * env, jthrowable java_exception);

/*
 * Set an AssertionError in env with message message, and then throw via jniExceptionCheck.
 */
DJINNI_NORETURN_DEFINITION
void jniThrowAssertionError(JNIEnv * env, const char * file, int line, const char * check);

#define DJINNI_ASSERT_MSG(check, env, message) \
    do { \
        ::djinni::jniExceptionCheck(env); \
        const bool check__res = bool(check); \
        ::djinni::jniExceptionCheck(env); \
        if (!check__res) { \
            ::djinni::jniThrowAssertionError(env, __FILE__, __LINE__, message); \
        } \
    } while(false)
#define DJINNI_ASSERT(check, env) DJINNI_ASSERT_MSG(check, env, #check)

/*
 * Helper for JniClass. (This can't be a subclass because it needs to not be templatized.)
 */
class JniClassInitializer {

    using registration_vec = std::vector<std::function<void()>>;
    static registration_vec get_all();

private:

    JniClassInitializer(std::function<void()> init);

    template <class C> friend class JniClass;
    friend void jniInit(JavaVM *);

    static registration_vec & get_vec();
    static std::mutex       & get_mutex();
};

/*
 * Each instantiation of this template produces a singleton object of type C which
 * will be initialized by djinni::jniInit(). For example:
 *
 * struct JavaFooInfo {
 *     jmethodID foo;
 *     JavaFooInfo() // initialize clazz and foo from jniGetThreadEnv
 * }
 *
 * To use this in a JNI function or callback, invoke:
 *
 *     CallVoidMethod(object, JniClass<JavaFooInfo>::get().foo, ...);
 *
 * This uses C++'s template instantiation behavior to guarantee that any T for which
 * JniClass<T>::get() is *used* anywhere in the program will be *initialized* by init_all().
 * Therefore, it's always safe to compile in wrappers for all known Java types - the library
 * will only depend on the presence of those actually needed.
 */
template <class C>
class JniClass {
public:
    static const C & get() {
        (void)s_initializer; // ensure that initializer is actually instantiated
        assert(s_singleton);
        return *s_singleton;
    }

private:
    static const JniClassInitializer s_initializer;
    static std::unique_ptr<C> s_singleton;

    static void allocate() {
        // We can't use make_unique here, because C will have a private constructor and
        // list JniClass as a friend; so we have to allocate it by hand.
        s_singleton = std::unique_ptr<C>(new C());
    }
};

template <class C>
const JniClassInitializer JniClass<C>::s_initializer ( allocate );

template <class C>
std::unique_ptr<C> JniClass<C>::s_singleton;

/*
 * Exception-checking helpers. These will throw if an exception is pending.
 */
GlobalRef<jclass> jniFindClass(const char * name);
jmethodID jniGetStaticMethodID(jclass clazz, const char * name, const char * sig);
jmethodID jniGetMethodID(jclass clazz, const char * name, const char * sig);
jfieldID jniGetFieldID(jclass clazz, const char * name, const char * sig);

/*
 * Helper for maintaining shared_ptrs to wrapped Java objects.
 *
 * This is used for automatically wrapping a Java object that exposes some interface
 * with a C++ object that calls back into the JVM, such as a listener. Calling
 * get_java_proxy<T>(obj) the first time will construct a T and return a shared_ptr to it, and
 * also save a weak_ptr to the new object internally. The constructed T contains a strong
 * GlobalRef to jobj. As long as something in C++ maintains a strong reference to the wrapper,
 * future calls to get(jobj) will return the *same* wrapper object.
 *
 *        Java            |           C++
 *                        |        ________________________                ___________
 *   _____________        |       |                        |              |           |
 *  |             |       |       |   JniImplFooListener   | <=========== |    Foo    |
 *  | FooListener | <============ |  : public FooListener, |  shared_ptr  |___________|
 *  |_____________|   GlobalRef   |    JavaProxyCacheEntry |
 *                        |       |________________________|
 *                        |                 ^             ______________________
 *                        |                 \            |                      |
 *                        |                  - - - - - - |    JavaProxyCache    |
 *                        |                   weak_ptr   |______________________|
 *
 * As long as the C++ FooListener has references, the Java FooListener is kept alive.
 *
 * We use a custom unordered_map with Java objects (jobject) as keys, and JNI object
 * identity and hashing functions. This means that as long as a key is in the map,
 * we must have some other GlobalRef keeping it alive. To ensure safety, the Entry
 * destructor removes *itself* from the map - destruction order guarantees that this
 * will happen before the contained global reference becomes invalid (by destruction of
 * the GlobalRef).
 */
struct JavaIdentityHash;
struct JavaIdentityEquals;
struct JavaProxyCacheTraits {
    using UnowningImplPointer = jobject;
    using OwningImplPointer = jobject;
    using OwningProxyPointer = std::shared_ptr<void>;
    using WeakProxyPointer = std::weak_ptr<void>;
    using UnowningImplPointerHash = JavaIdentityHash;
    using UnowningImplPointerEqual = JavaIdentityEquals;
};
extern template class ProxyCache<JavaProxyCacheTraits>;
using JavaProxyCache = ProxyCache<JavaProxyCacheTraits>;
template <typename T> using JavaProxyHandle = JavaProxyCache::Handle<GlobalRef<jobject>, T>;

/*
 * Cache for CppProxy objects. This is the inverse of the JavaProxyCache mechanism above,
 * ensuring that each time we pass an interface from Java to C++, we get the *same* CppProxy
 * object on the Java side:
 *
 *      Java               |            C++
 *                         |
 *    ______________       |         ________________                  ___________
 *   |              |      |        |                |                |           |
 *   | Foo.CppProxy | ------------> | CppProxyHandle | =============> |    Foo    |
 *   |______________|   (jlong)     |      <Foo>     |  (shared_ptr)  |___________|
 *           ^             |        |________________|
 *            \            |
 *        _________        |                     __________________
 *       |         |       |                    |                  |
 *       | WeakRef | <------------------------- | jniCppProxyCache |
 *       |_________|  (GlobalRef)               |__________________|
 *                         |
 *
 * We don't use JNI WeakGlobalRef objects, because they last longer than is safe - a
 * WeakGlobalRef can still be upgraded to a strong reference even during finalization, which
 * leads to use-after-free. Java WeakRefs provide the right lifetime guarantee.
 */
class JavaWeakRef;
struct JniCppProxyCacheTraits {
    using UnowningImplPointer = void *;
    using OwningImplPointer = std::shared_ptr<void>;
    using OwningProxyPointer = jobject;
    using WeakProxyPointer = JavaWeakRef;
    using UnowningImplPointerHash = std::hash<void *>;
    using UnowningImplPointerEqual = std::equal_to<void *>;
};
extern template class ProxyCache<JniCppProxyCacheTraits>;
using JniCppProxyCache = ProxyCache<JniCppProxyCacheTraits>;
template <class T> using CppProxyHandle = JniCppProxyCache::Handle<std::shared_ptr<T>>;

template <class T>
static const std::shared_ptr<T> & objectFromHandleAddress(jlong handle) {
    assert(handle);
    assert(handle > 4096);
    // Below line segfaults gcc-4.8. Using a temporary variable hides the bug.
    //const auto & ret = reinterpret_cast<const CppProxyHandle<T> *>(handle)->get();
    const CppProxyHandle<T> *proxy_handle =
        reinterpret_cast<const CppProxyHandle<T> *>(handle);
    const auto & ret = proxy_handle->get();
    assert(ret);
    return ret;
}

/*
 * Information needed to use a CppProxy class.
 *
 * In an ideal world, this object would be properly always-valid RAII, and we'd use an
 * optional<CppProxyClassInfo> where needed. Unfortunately we don't want to depend on optional
 * here, so this object has an invalid state and default constructor.
 */
struct CppProxyClassInfo {
    const GlobalRef<jclass> clazz;
    const jmethodID constructor;
    const jfieldID idField;

    CppProxyClassInfo(const char * className);
    CppProxyClassInfo();
    ~CppProxyClassInfo();

    // Validity check
    explicit operator bool() const { return bool(clazz); }
};

/*
 * Base class for Java <-> C++ interface adapters.
 *
 * I is the C++ base class (interface) being adapted; Self is the interface adapter class
 * derived from JniInterface (using CRTP). For example:
 *
 *     class NativeToken final : djinni::JniInterface<Token, NativeToken> { ... }
 */
template <class I, class Self>
class JniInterface {
public:
    /*
     * Given a C++ object, find or create a Java version. The cases here are:
     * 1. Null
     * 2. The provided C++ object is actually a JavaProxy (C++-side proxy for Java impl)
     * 3. The provided C++ object has an existing CppProxy (Java-side proxy for C++ impl)
     * 4. The provided C++ object needs a new CppProxy allocated
     */
    jobject _toJava(JNIEnv* jniEnv, const std::shared_ptr<I> & c) const {
        // Case 1 - null
        if (!c) {
            return nullptr;
        }

        // Case 2 - already a JavaProxy. Only possible if Self::JavaProxy exists.
        if (jobject impl = _unwrapJavaProxy<Self>(&c)) {
            return jniEnv->NewLocalRef(impl);
        }

        // Cases 3 and 4.
        assert(m_cppProxyClass);
        return JniCppProxyCache::get(typeid(c), c, &newCppProxy);

    }

    /*
     * Given a Java object, find or create a C++ version. The cases here are:
     * 1. Null
     * 2. The provided Java object is actually a CppProxy (Java-side proxy for a C++ impl)
     * 3. The provided Java object has an existing JavaProxy (C++-side proxy for a Java impl)
     * 4. The provided Java object needs a new JavaProxy allocated
     */
    std::shared_ptr<I> _fromJava(JNIEnv* jniEnv, jobject j) const {
        // Case 1 - null
        if (!j) {
            return nullptr;
        }

        // Case 2 - already a Java proxy; we just need to pull the C++ impl out. (This case
        // is only possible if we were constructed with a cppProxyClassName parameter.)
        if (m_cppProxyClass
                && jniEnv->IsSameObject(jniEnv->GetObjectClass(j), m_cppProxyClass.clazz.get())) {
            jlong handle = jniEnv->GetLongField(j, m_cppProxyClass.idField);
            jniExceptionCheck(jniEnv);
            return objectFromHandleAddress<I>(handle);
        }

        // Cases 3 and 4 - see _getJavaProxy helper below. JavaProxyCache is responsible for
        // distinguishing between the two cases. Only possible if Self::JavaProxy exists.
        return _getJavaProxy<Self>(j);
    }

    // Constructor for interfaces for which a Java-side CppProxy class exists
    JniInterface(const char * cppProxyClassName) : m_cppProxyClass(cppProxyClassName) {}

    // Constructor for interfaces without a Java proxy class
    JniInterface() : m_cppProxyClass{} {}

private:
    /*
     * Helpers for _toJava above. The possibility that an object is already a C++-side proxy
     * only exists if the code generator emitted one (if Self::JavaProxy exists).
     */
    template <typename S, typename JavaProxy = typename S::JavaProxy>
    jobject _unwrapJavaProxy(const std::shared_ptr<I> * c) const {
        if (auto proxy = dynamic_cast<JavaProxy *>(c->get())) {
            return proxy->JavaProxyHandle<JavaProxy>::get().get();
        } else {
            return nullptr;
        }
    }

    template <typename S>
    jobject _unwrapJavaProxy(...) const {
        return nullptr;
    }

    /*
     * Helper for _toJava above: given a C++ object, allocate a CppProxy on the Java side for
     * it. This is actually called by jniCppProxyCacheGet, which holds a lock on the global
     * C++-to-Java proxy map object.
     */
    static std::pair<jobject, void*> newCppProxy(const std::shared_ptr<void> & cppObj) {
        const auto & data = JniClass<Self>::get();
        const auto & jniEnv = jniGetThreadEnv();
        std::unique_ptr<CppProxyHandle<I>> to_encapsulate(
                new CppProxyHandle<I>(std::static_pointer_cast<I>(cppObj)));
        jlong handle = static_cast<jlong>(reinterpret_cast<uintptr_t>(to_encapsulate.get()));
        jobject cppProxy = jniEnv->NewObject(data.m_cppProxyClass.clazz.get(),
                                             data.m_cppProxyClass.constructor,
                                             handle);
        jniExceptionCheck(jniEnv);
        to_encapsulate.release();
        return { cppProxy, cppObj.get() };
    }

    /*
     * Helpers for _fromJava above. We can only produce a C++-side proxy if the code generator
     * emitted one (if Self::JavaProxy exists).
     */
    template <typename S, typename JavaProxy = typename S::JavaProxy>
    std::shared_ptr<I> _getJavaProxy(jobject j) const {
        static_assert(std::is_base_of<JavaProxyHandle<JavaProxy>, JavaProxy>::value,
            "JavaProxy must derive from JavaProxyCacheEntry");

        return std::static_pointer_cast<JavaProxy>(JavaProxyCache::get(
            typeid(JavaProxy), j,
            [] (const jobject & obj) -> std::pair<std::shared_ptr<void>, jobject> {
                auto ret = std::make_shared<JavaProxy>(obj);
                return { ret, ret->JavaProxyHandle<JavaProxy>::get().get() };
            }
        ));
    }

    template <typename S>
    std::shared_ptr<I> _getJavaProxy(...) const {
        assert(false);
        return nullptr;
    }

    const CppProxyClassInfo m_cppProxyClass;
};

/*
 * Guard object which automatically begins and ends a JNI local frame when
 * it is created and destroyed, using PushLocalFrame and PopLocalFrame.
 *
 * Local frame creation can fail. The throwOnError parameter specifies how
 * errors are reported:
 * - true (default): throws on failure
 * - false: queues a JNI exception on failure; the user must call checkSuccess()
 *
 * The JNIEnv given at construction is expected to still be valid at
 * destruction, so this class isn't suitable for use across threads.
 * It is intended for use on the stack.
 *
 * All JNI local references created within the defined scope will be
 * released at the end of the scope.  This class doesn't support
 * the jobject return value supported by PopLocalFrame(), because
 * the destructor cannot return the new reference value for the parent
 * frame.
 */
class JniLocalScope {
public:
    /*
     * Create the guard object and begin the local frame.
     *
     * @param p_env the JNIEnv for the current thread.
     * @param capacity the initial number of local references to
     *  allocate.
     */
    JniLocalScope(JNIEnv* p_env, jint capacity, bool throwOnError = true);
    bool checkSuccess() const { return m_success; }
    ~JniLocalScope();
private:
    JniLocalScope(const JniLocalScope& other);
    JniLocalScope& operator=(const JniLocalScope& other);

    static bool _pushLocalFrame(JNIEnv* const env, jint capacity);
    static void _popLocalFrame(JNIEnv* const env, jobject returnRef);

    JNIEnv* const m_env;
    const bool m_success;
};

jstring jniStringFromUTF8(JNIEnv * env, const std::string & str);
std::string jniUTF8FromString(JNIEnv * env, const jstring jstr);

jstring jniStringFromWString(JNIEnv * env, const std::wstring & str);
std::wstring jniWStringFromString(JNIEnv * env, const jstring jstr);

class JniEnum {
public:
    /*
     * Given a Java object, find its numeric value. This returns a jint, which the caller can
     * static_cast<> into the necessary C++ enum type.
     */
    jint ordinal(JNIEnv * env, jobject obj) const;

    /*
     * Create a Java value of the wrapped class with the given value.
     */
    LocalRef<jobject> create(JNIEnv * env, jint value) const;

protected:
    JniEnum(const std::string & name);
    jclass enumClass() const { return m_clazz.get(); }

private:
    const GlobalRef<jclass> m_clazz;
    const jmethodID m_staticmethValues;
    const jmethodID m_methOrdinal;
};

<<<<<<< HEAD
class JniFlags : public JniEnum {
=======
class JniFlags : private JniEnum {
>>>>>>> e675e319
public:
    /*
     * Given a Java EnumSet convert it to the corresponding bit pattern
     * which can then be static_cast<> to the actual enum.
     */
<<<<<<< HEAD
     unsigned flags(JNIEnv * env, jobject obj) const;
=======
    unsigned flags(JNIEnv * env, jobject obj) const;
>>>>>>> e675e319

    /*
     * Create a Java EnumSet of the specified flags considering the given number of active bits.
     */
    LocalRef<jobject> create(JNIEnv * env, unsigned flags, int bits) const;

    using JniEnum::create;

protected:
    JniFlags(const std::string & name);

private:
    const GlobalRef<jclass> m_clazz { jniFindClass("java/util/EnumSet") };
    const jmethodID m_methNoneOf { jniGetStaticMethodID(m_clazz.get(), "noneOf", "(Ljava/lang/Class;)Ljava/util/EnumSet;") };
    const jmethodID m_methAdd { jniGetMethodID(m_clazz.get(), "add", "(Ljava/lang/Object;)Z") };
    const jmethodID m_methIterator { jniGetMethodID(m_clazz.get(), "iterator", "()Ljava/util/Iterator;") };
    const jmethodID m_methSize { jniGetMethodID(m_clazz.get(), "size", "()I") };

    struct {
        const GlobalRef<jclass> clazz { jniFindClass("java/util/Iterator") };
        const jmethodID methNext { jniGetMethodID(clazz.get(), "next", "()Ljava/lang/Object;") };
    } m_iterator;
};

#define DJINNI_FUNCTION_PROLOGUE0(env_)
#define DJINNI_FUNCTION_PROLOGUE1(env_, arg1_)

/*
 * Helper for JNI_TRANSLATE_EXCEPTIONS_RETURN.
 *
 * Must be called in a catch block.  Responsible for setting the pending
 * exception in JNI based on the current C++ exception.
 *
 * The default implementation is defined with __attribute__((weak)) so you
 * can replace it by defining your own version.  The default implementation
 * will call jniDefaultSetPendingFromCurrent(), which will propagate a
 * jni_exception directly into Java, or throw a RuntimeException for any
 * other std::exception.
 */
void jniSetPendingFromCurrent(JNIEnv * env, const char * ctx) noexcept;

/*
 * Helper for JNI_TRANSLATE_EXCEPTIONS_RETURN.
 *
 * Must be called in a catch block.  Responsible for setting the pending
 * exception in JNI based on the current C++ exception.
 *
 * This will call jniSetPendingFrom(env, jni_exception) if the current exception
 * is a jni_exception, or otherwise will set a RuntimeException from any
 * other std::exception.  Any non-std::exception will result in a call
 * to terminate().
 *
 * This is called by the default implementation of jniSetPendingFromCurrent.
 */
void jniDefaultSetPendingFromCurrent(JNIEnv * env, const char * ctx) noexcept;

/* Catch C++ exceptions and translate them to Java exceptions.
 *
 * All functions called by Java must be fully wrapped by an outer try...catch block like so:
 *
 * try {
 *     ...
 * } JNI_TRANSLATE_EXCEPTIONS_RETURN(env, 0)
 * ... or JNI_TRANSLATE_EXCEPTIONS_RETURN(env, ) for functions returning void
 *
 * The second parameter is a default return value to be used if an exception is caught and
 * converted. (For JNI outer-layer calls, this result will always be ignored by JNI, so
 * it can safely be 0 for any function with a non-void return value.)
 */
#define JNI_TRANSLATE_EXCEPTIONS_RETURN(env, ret) \
    catch (const std::exception &) { \
        ::djinni::jniSetPendingFromCurrent(env, __func__); \
        return ret; \
    }

/* Catch jni_exception and translate it back to a Java exception, without catching
 * any other C++ exceptions.  Can be used to wrap code which might cause JNI
 * exceptions like so:
 *
 * try {
 *     ...
 * } JNI_TRANSLATE_JAVA_EXCEPTIONS_RETURN(env, 0)
 * ... or JNI_TRANSLATE_JAVA_EXCEPTIONS_RETURN(env, ) for functions returning void
 *
 * The second parameter is a default return value to be used if an exception is caught and
 * converted. (For JNI outer-layer calls, this result will always be ignored by JNI, so
 * it can safely be 0 for any function with a non-void return value.)
 */
#define JNI_TRANSLATE_JNI_EXCEPTIONS_RETURN(env, ret) \
    catch (const ::djinni::jni_exception & e) { \
        e.set_as_pending(env); \
        return ret; \
    }

} // namespace djinni<|MERGE_RESOLUTION|>--- conflicted
+++ resolved
@@ -554,21 +554,13 @@
     const jmethodID m_methOrdinal;
 };
 
-<<<<<<< HEAD
-class JniFlags : public JniEnum {
-=======
 class JniFlags : private JniEnum {
->>>>>>> e675e319
 public:
     /*
      * Given a Java EnumSet convert it to the corresponding bit pattern
      * which can then be static_cast<> to the actual enum.
      */
-<<<<<<< HEAD
-     unsigned flags(JNIEnv * env, jobject obj) const;
-=======
     unsigned flags(JNIEnv * env, jobject obj) const;
->>>>>>> e675e319
 
     /*
      * Create a Java EnumSet of the specified flags considering the given number of active bits.
