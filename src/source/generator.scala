--- conflicted
+++ resolved
@@ -390,11 +390,7 @@
   def normalEnumOptions(e: Enum) = e.options.filter(_.specialFlag == None)
 
   def writeEnumOptionNone(w: IndentWriter, e: Enum, ident: IdentConverter) {
-<<<<<<< HEAD
-    for (o <- e.options.find(_.specialFlag == Some(Enum.SpecialFlag.None))) {
-=======
     for (o <- e.options.find(_.specialFlag == Some(Enum.SpecialFlag.NoFlags))) {
->>>>>>> e675e319
       writeDoc(w, o.doc)
       w.wl(ident(o.ident.name) + " = 0,")
     }
@@ -410,11 +406,7 @@
   }
 
   def writeEnumOptionAll(w: IndentWriter, e: Enum, ident: IdentConverter) {
-<<<<<<< HEAD
-    for (o <- e.options.find(_.specialFlag == Some(Enum.SpecialFlag.All))) {
-=======
     for (o <- e.options.find(_.specialFlag == Some(Enum.SpecialFlag.AllFlags))) {
->>>>>>> e675e319
       writeDoc(w, o.doc)
       w.w(ident(o.ident.name) + " = ")
       w.w(normalEnumOptions(e).map(o => ident(o.ident.name)).fold("0")((acc, o) => acc + " | " + o))
