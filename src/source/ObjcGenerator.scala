--- conflicted
+++ resolved
@@ -143,12 +143,7 @@
     val self = marshal.typename(objcName, r)
 
     refs.header.add("#import <Foundation/Foundation.h>")
-<<<<<<< HEAD
-    // PSPDFKit change - removed ".." to work around https://github.com/dropbox/djinni/issues/51
-    refs.body.add("!#import " + q(spec.objcIncludePrefix + marshal.headerName(ident)))
-=======
     refs.body.add("!#import " + q((if (r.ext.objc) spec.objcExtendedRecordIncludePrefix else spec.objcIncludePrefix) + marshal.headerName(ident)))
->>>>>>> 7e09a2c2
 
     if (r.ext.objc) {
       refs.header.add(s"@class $noBaseSelf;")
@@ -376,7 +371,15 @@
         w.w(s"return ").nestedN(2) {
           w.w("[NSString stringWithFormat:@\"<%@ %p")
 
-          for (f <- r.fields) w.w(s" ${idObjc.field(f.ident)}:%@")
+          for (f <- r.fields) {
+            w.w(s" ${idObjc.field(f.ident)}:")
+            f.ty.resolved.base match {
+              case extern: MExtern =>
+                w.w(s"${extern.objc.printDescription}")
+              case _ =>
+                w.w("%@")
+            }
+          }
           w.w(">\", self.class, (void *)self")
 
           for (f <- r.fields) {
@@ -388,7 +391,7 @@
                 case DEnum => w.w(s"@(self.${idObjc.field(f.ident)})")
                 case _ => w.w(s"self.${idObjc.field(f.ident)}")
               }
-              case e: MExtern => w.w(e.objc.printDescription.format("self." + idObjc.field(f.ident)))
+              case e: MExtern => w.w("self." + idObjc.field(f.ident))
               case _ => w.w(s"self.${idObjc.field(f.ident)}")
             }
           }
