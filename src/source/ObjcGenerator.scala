--- conflicted
+++ resolved
@@ -406,15 +406,7 @@
                 case DEnum => w.w(s"@(self.${idObjc.field(f.ident)})")
                 case _ => w.w(s"self.${idObjc.field(f.ident)}")
               }
-<<<<<<< HEAD
-              // PSPDFKit: if it is a record, use the `description` key to print it
-              case e: MExtern => e.defType match {
-                case DRecord => w.w(e.objc.printDescription.format("self." + idObjc.field(f.ident)))
-                case _ => w.w(s"self.${idObjc.field(f.ident)}")
-              }
-=======
               case e: MExtern => w.w(e.objc.printDescription.format("self." + idObjc.field(f.ident)))
->>>>>>> 69b1e3af
               case _ => w.w(s"self.${idObjc.field(f.ident)}")
             }
           }
