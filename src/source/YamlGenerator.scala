package djinni

import djinni.ast._
import djinni.ast.Record.DerivingType.DerivingType
import djinni.generatorTools._
import djinni.meta._
import djinni.writer.IndentWriter
import java.util.{Map => JMap}
import scala.collection.JavaConversions._
import scala.collection.mutable

class YamlGenerator(spec: Spec) extends Generator(spec) {

  val cppMarshal = new CppMarshal(spec)
  val objcMarshal = new ObjcMarshal(spec)
  val objcppMarshal = new ObjcppMarshal(spec)
  val javaMarshal = new JavaMarshal(spec)
  val jniMarshal = new JNIMarshal(spec)

  case class QuotedString(str: String) // For anything that migt require escaping

  private def writeYamlFile(name: String, origin: String, f: IndentWriter => Unit): Unit = {
    createFile(spec.yamlOutFolder.get, name, out => new IndentWriter(out, "  "), w => {
      w.wl("# AUTOGENERATED FILE - DO NOT MODIFY!")
      w.wl("# This file generated by Djinni from " + origin)
      f(w)
    })
  }

  private def writeYamlFile(tds: Seq[InternTypeDecl]): Unit = {
    val origins = tds.map(_.origin).distinct.sorted.mkString(", ")
    writeYamlFile(spec.yamlOutFile.get, origins, w => {
      // Writing with SnakeYAML creates loads of cluttering and unnecessary tags, so write manually.
      // We're not doing anything complicated anyway and it's good to have human readable output.
      for(td <- tds) {
        w.wl("---")
        write(w, td)
      }
    })
  }

  private def writeYamlFile(ident: String, origin: String, td: InternTypeDecl): Unit =
    writeYamlFile(spec.yamlPrefix + ident + ".yaml", origin, w => {
      write(w, td)
  })

  private def write(w: IndentWriter, td: TypeDecl) {
    write(w, preamble(td))
    w.wl("cpp:").nested { write(w, cpp(td)) }
    w.wl("objc:").nested { write(w, objc(td)) }
    w.wl("objcpp:").nested { write(w, objcpp(td)) }
    w.wl("java:").nested { write(w, java(td)) }
    w.wl("jni:").nested { write(w, jni(td)) }
  }

  private def write(w: IndentWriter, m: Map[String, Any]) {
    for((k, v) <- m) {
      w.w(k + ": ")
      v match {
        case s: String => write(w, s)
        case s: QuotedString => write(w, s)
        case m: Map[_, _] => w.wl.nested { write(w, m.asInstanceOf[Map[String, Any]]) }
        case s: Seq[_] => write(w, s)
        case b: Boolean => write(w, b)
        case _ => throw new AssertionError("unexpected map value")
      }
    }
  }

  private def write(w: IndentWriter, s: Seq[Any]) {
    // The only arrays we have are small enough to use flow notation
    w.wl(s.mkString("[", ",", "]"))
  }

  private def write(w: IndentWriter, b: Boolean) {
    w.wl(if(b) "true" else "false")
  }

  private def write(w: IndentWriter, s: String) {
    if(s.isEmpty) w.wl(q("")) else w.wl(s)
  }

  private def write(w: IndentWriter, s: QuotedString) {
    if(s.str.isEmpty) w.wl(q("")) else w.wl("'" + s.str.replaceAllLiterally("'", "''") + "'")
  }

  private def preamble(td: TypeDecl) = Map[String, Any](
    "name" -> (spec.yamlPrefix + td.ident.name),
    "typedef" -> QuotedString(typeDef(td)),
    "params" -> td.params.collect { case p: TypeParam => p.ident.name },
    "prefix" -> spec.yamlPrefix
  )

  private def typeDef(td: TypeDecl) = {
    def ext(e: Ext): String = (if(e.cpp) " +c" else "") + (if(e.objc) " +o" else "") + (if(e.java) " +j" else "")
    def deriving(r: Record) = {
      if(r.derivingTypes.isEmpty) {
        ""
      } else {
        r.derivingTypes.collect {
          case Record.DerivingType.Eq => "eq"
          case Record.DerivingType.Ord => "ord"
          case Record.DerivingType.AndroidParcelable => "parcelable"
        }.mkString(" deriving(", ", ", ")")
      }
    }
<<<<<<< HEAD
  	td.body match {
  	  case i: Interface => "interface" + ext(i.ext)
  	  case r: Record => "record" + ext(r.ext) + deriving(r)
      case Enum(_, false) => "enum"
      case Enum(_, true) => "flags"
  	}
=======
    td.body match {
      case i: Interface => "interface" + ext(i.ext)
      case r: Record => "record" + ext(r.ext) + deriving(r)
      case Enum(_, false) => "enum"
      case Enum(_, true) => "flags"
    }
>>>>>>> e675e319
  }

  private def cpp(td: TypeDecl) = Map[String, Any](
    "typename" -> QuotedString(cppMarshal.fqTypename(td.ident, td.body)),
    "header" -> QuotedString(cppMarshal.include(td.ident)),
    "byValue" -> cppMarshal.byValue(td)
  )

  private def objc(td: TypeDecl) = Map[String, Any](
    "typename" -> QuotedString(objcMarshal.fqTypename(td.ident, td.body)),
    "header" -> QuotedString(objcMarshal.include(td.ident)),
    "boxed" -> QuotedString(objcMarshal.boxedTypename(td)),
    "pointer" -> objcMarshal.isPointer(td),
    "hash" -> QuotedString("%s.hash"),
    "printDescription" -> QuotedString(objcMarshal.printDescription(td))
  )

  private def objcpp(td: TypeDecl) = Map[String, Any](
    "translator" -> QuotedString(objcppMarshal.helperName(mexpr(td))),
    "header" -> QuotedString(objcppMarshal.include(meta(td)))
  )

  private def java(td: TypeDecl) = Map[String, Any](
    "typename" -> QuotedString(javaMarshal.fqTypename(td.ident, td.body)),
    "boxed" -> QuotedString(javaMarshal.fqTypename(td.ident, td.body)),
    "reference" -> javaMarshal.isReference(td),
    "generic" -> true,
    "hash" -> QuotedString("%s.hashCode()"),
    "writeToParcel" -> QuotedString("%s.writeToParcel(out, flags)"),
    "readFromParcel" -> QuotedString("new %s(in)")
  )

  private def jni(td: TypeDecl) = Map[String, Any](
    "translator" -> QuotedString(jniMarshal.helperName(mexpr(td))),
    "header" -> QuotedString(jniMarshal.include(td.ident)),
    "typename" -> jniMarshal.fqParamType(mexpr(td)),
    "typeSignature" -> QuotedString(jniMarshal.fqTypename(td.ident, td.body))
  )

  // TODO: there has to be a way to do all this without the MExpr/Meta conversions?
  private def mexpr(td: TypeDecl) = MExpr(meta(td), List())

  private def meta(td: TypeDecl) = {
    val defType = td.body match {
      case i: Interface => DInterface
      case r: Record => DRecord
      case e: Enum => DEnum
    }
    MDef(td.ident, 0, defType, td.body)
  }

  override def generate(idl: Seq[TypeDecl]) {
    val internOnly = idl.collect { case itd: InternTypeDecl => itd }.sortWith(_.ident.name < _.ident.name)
    if(spec.yamlOutFile.isDefined) {
      writeYamlFile(internOnly)
    } else {
      for(td <- internOnly) {
        writeYamlFile(td.ident, td.origin, td)
      }
    }
  }

  override def generateEnum(origin: String, ident: Ident, doc: Doc, e: Enum) {
    // unused
  }

  override def generateInterface(origin: String, ident: Ident, doc: Doc, typeParams: Seq[TypeParam], i: Interface) {
    // unused
  }

  override def generateRecord(origin: String, ident: Ident, doc: Doc, params: Seq[TypeParam], r: Record) {
    // unused
  }
}

object YamlGenerator {
  def metaFromYaml(td: ExternTypeDecl) = MExtern(
    td.ident.name.stripPrefix(td.properties("prefix").toString), // Make sure the generator uses this type with its original name for all intents and purposes
    td.params.size,
    defType(td),
    td.body,
    MExtern.Cpp(
      nested(td, "cpp")("typename").toString,
      nested(td, "cpp")("header").toString,
      nested(td, "cpp")("byValue").asInstanceOf[Boolean]),
    MExtern.Objc(
      nested(td, "objc")("typename").toString,
      nested(td, "objc")("header").toString,
      nested(td, "objc")("boxed").toString,
      nested(td, "objc")("pointer").asInstanceOf[Boolean],
      nested(td, "objc")("hash").toString,
      nested(td, "objc")("printDescription").toString),
    MExtern.Objcpp(
      nested(td, "objcpp")("translator").toString,
      nested(td, "objcpp")("header").toString),
    MExtern.Java(
      nested(td, "java")("typename").toString,
      nested(td, "java")("boxed").toString,
      nested(td, "java")("reference").asInstanceOf[Boolean],
      nested(td, "java")("generic").asInstanceOf[Boolean],
      nested(td, "java")("hash").toString,
      if (nested(td, "java") contains "writeToParcel") nested(td, "java")("writeToParcel").toString else "%s.writeToParcel(out, flags)",
      if (nested(td, "java") contains "readFromParcel") nested(td, "java")("readFromParcel").toString else "new %s(in)"),
    MExtern.Jni(
      nested(td, "jni")("translator").toString,
      nested(td, "jni")("header").toString,
      nested(td, "jni")("typename").toString,
      nested(td, "jni")("typeSignature").toString)
  )

  private def nested(td: ExternTypeDecl, key: String) = {
    td.properties.get(key).collect { case m: JMap[_, _] => m.collect { case (k: String, v: Any) => (k, v) } } getOrElse(Map[String, Any]())
  }

  private def defType(td: ExternTypeDecl) = td.body match {
    case i: Interface => DInterface
    case r: Record => DRecord
    case e: Enum => DEnum
  }
}<|MERGE_RESOLUTION|>--- conflicted
+++ resolved
@@ -104,21 +104,12 @@
         }.mkString(" deriving(", ", ", ")")
       }
     }
-<<<<<<< HEAD
-  	td.body match {
-  	  case i: Interface => "interface" + ext(i.ext)
-  	  case r: Record => "record" + ext(r.ext) + deriving(r)
-      case Enum(_, false) => "enum"
-      case Enum(_, true) => "flags"
-  	}
-=======
     td.body match {
       case i: Interface => "interface" + ext(i.ext)
       case r: Record => "record" + ext(r.ext) + deriving(r)
       case Enum(_, false) => "enum"
       case Enum(_, true) => "flags"
-    }
->>>>>>> e675e319
+  	}
   }
 
   private def cpp(td: TypeDecl) = Map[String, Any](
