/**
  * Copyright 2014 Dropbox, Inc.
  *
  * Licensed under the Apache License, Version 2.0 (the "License");
  * you may not use this file except in compliance with the License.
  * You may obtain a copy of the License at
  *
  *    http://www.apache.org/licenses/LICENSE-2.0
  *
  * Unless required by applicable law or agreed to in writing, software
  * distributed under the License is distributed on an "AS IS" BASIS,
  * WITHOUT WARRANTIES OR CONDITIONS OF ANY KIND, either express or implied.
  * See the License for the specific language governing permissions and
  * limitations under the License.
  */

package djinni

import djinni.ast.TypeDef
import scala.collection.immutable

package object meta {

case class MExpr(base: Meta, args: Seq[MExpr])

abstract sealed class Meta
{
  val numParams: Int
}

case class MParam(name: String) extends Meta { val numParams = 0 }
case class MDef(name: String, override val numParams: Int, defType: DefType, body: TypeDef) extends Meta
case class MExtern(name: String, override val numParams: Int, defType: DefType, body: TypeDef, cpp: MExtern.Cpp, objc: MExtern.Objc, objcpp: MExtern.Objcpp, java: MExtern.Java, jni: MExtern.Jni) extends Meta
object MExtern {
  // These hold the information marshals need to interface with existing types correctly
  // All include paths are complete including quotation marks "a/b/c" or angle brackets <a/b/c>.
  // All typenames are fully qualified in their respective language.
  // TODO: names of enum values and record fields as written in code for use in constants (do not use IdentStyle)
  case class Cpp(
    typename: String,
    header: String,
    byValue: Boolean // Whether to pass struct by value in C++ (e.g. std::chrono::duration). Only used for "record" types.
  )
  case class Objc(
    typename: String,
    header: String,
    boxed: String, // Fully qualified Objective-C typename, must be an object. Only used for "record" types.
    pointer: Boolean, // True to construct pointer types and make it eligible for "nonnull" qualifier. Only used for "record" types.
    hash: String, // A well-formed expression to get the hash value. Must be a format string with a single "%s" placeholder. Only used for "record" types with "eq" deriving when needed
<<<<<<< HEAD
    // PSPDFKit: added for description printing
    printDescription: String // What is needed to print out the description of the type
=======
    printDescription: String // Specified how to print out a description for the type. Useful if the type isn't a NSObject, but for example a CGRect.
>>>>>>> 69b1e3af
  )
  case class Objcpp(
    translator: String, // C++ typename containing toCpp/fromCpp methods
    header: String // Where to find the translator class
  )
  case class Java(
    typename: String,
    boxed: String, // Java typename used if boxing is required, must be an object.
    reference: Boolean, // True if the unboxed type is an object reference and qualifies for any kind of "nonnull" annotation in Java. Only used for "record" types.
    generic: Boolean, // Set to false to exclude type arguments from the Java class. This is should be true by default. Useful if template arguments are only used in C++.
    hash: String // A well-formed expression to get the hash value. Must be a format string with a single "%s" placeholder. Only used for "record" types types with "eq" deriving when needed.
  )
  case class Jni(
    translator: String, // C++ typename containing toCpp/fromCpp methods
    header: String, // Where to find the translator class
    typename: String, // The JNI type to use (e.g. jobject, jstring)
    typeSignature: String // The mangled Java type signature (e.g. "Ljava/lang/String;")
  )
}

abstract sealed class MOpaque extends Meta { val idlName: String }

abstract sealed class DefType
case object DEnum extends DefType
case object DInterface extends DefType
case object DRecord extends DefType

case class MPrimitive(_idlName: String, jName: String, jniName: String, cName: String, jBoxed: String, jSig: String, objcName: String, objcBoxed: String) extends MOpaque { val numParams = 0; val idlName = _idlName }
case object MString extends MOpaque { val numParams = 0; val idlName = "string" }
case object MDate extends MOpaque { val numParams = 0; val idlName = "date" }
case object MBinary extends MOpaque { val numParams = 0; val idlName = "binary" }
case object MOptional extends MOpaque { val numParams = 1; val idlName = "optional" }
case object MList extends MOpaque { val numParams = 1; val idlName = "list" }
case object MSet extends MOpaque { val numParams = 1; val idlName = "set" }
case object MMap extends MOpaque { val numParams = 2; val idlName = "map" }

val defaults: Map[String,MOpaque] = immutable.HashMap(
  ("i8",   MPrimitive("i8",   "byte",    "jbyte",    "int8_t",  "Byte",    "B", "int8_t",  "NSNumber")),
  ("i16",  MPrimitive("i16",  "short",   "jshort",   "int16_t", "Short",   "S", "int16_t", "NSNumber")),
  ("i32",  MPrimitive("i32",  "int",     "jint",     "int32_t", "Integer", "I", "int32_t", "NSNumber")),
  ("i64",  MPrimitive("i64",  "long",    "jlong",    "int64_t", "Long",    "J", "int64_t", "NSNumber")),
  ("f32",  MPrimitive("f32",  "float",   "jfloat",   "float",   "Float",   "F", "float",   "NSNumber")),
  ("f64",  MPrimitive("f64",  "double",  "jdouble",  "double",  "Double",  "D", "double",  "NSNumber")),
  ("bool", MPrimitive("bool", "boolean", "jboolean", "bool",    "Boolean", "Z", "BOOL",    "NSNumber")),
  ("string", MString),
  ("binary", MBinary),
  ("optional", MOptional),
  ("date", MDate),
  ("list", MList),
  ("set", MSet),
  ("map", MMap))

def isInterface(ty: MExpr): Boolean = {
  ty.base match {
    case d: MDef => d.defType == DInterface
    case _ => false
  }
}

def isOptionalInterface(ty: MExpr): Boolean = {
  ty.base == MOptional && ty.args.length == 1 && isInterface(ty.args.head)
}
}<|MERGE_RESOLUTION|>--- conflicted
+++ resolved
@@ -47,12 +47,7 @@
     boxed: String, // Fully qualified Objective-C typename, must be an object. Only used for "record" types.
     pointer: Boolean, // True to construct pointer types and make it eligible for "nonnull" qualifier. Only used for "record" types.
     hash: String, // A well-formed expression to get the hash value. Must be a format string with a single "%s" placeholder. Only used for "record" types with "eq" deriving when needed
-<<<<<<< HEAD
-    // PSPDFKit: added for description printing
-    printDescription: String // What is needed to print out the description of the type
-=======
     printDescription: String // Specified how to print out a description for the type. Useful if the type isn't a NSObject, but for example a CGRect.
->>>>>>> 69b1e3af
   )
   case class Objcpp(
     translator: String, // C++ typename containing toCpp/fromCpp methods
