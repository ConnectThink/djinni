/**
  * Copyright 2014 Dropbox, Inc.
  *
  * Licensed under the Apache License, Version 2.0 (the "License");
  * you may not use this file except in compliance with the License.
  * You may obtain a copy of the License at
  *
  *    http://www.apache.org/licenses/LICENSE-2.0
  *
  * Unless required by applicable law or agreed to in writing, software
  * distributed under the License is distributed on an "AS IS" BASIS,
  * WITHOUT WARRANTIES OR CONDITIONS OF ANY KIND, either express or implied.
  * See the License for the specific language governing permissions and
  * limitations under the License.
  */

package djinni

import java.util

import djinni.ast.Record.DerivingType
import djinni.ast.Record.DerivingType.DerivingType
import djinni.ast.Record.DerivingType.DerivingType
import djinni.syntax._
import djinni.ast._
import djinni.meta._
import scala.collection.immutable
import scala.collection.mutable
import scala.collection.mutable.ArrayBuffer

package object resolver {

type Scope = immutable.Map[String,Meta]

def resolve(metas: Scope, idl: Seq[TypeDecl]): Option[Error] = {

  try {
    var topScope = metas

    // Load top-level names into scope
    val topLevelDupeChecker = new DupeChecker("type")
    for (typeDecl <- idl) {
      topLevelDupeChecker.check(typeDecl.ident)

      def defType = typeDecl.body match {
        case e: Enum =>
          if (!typeDecl.params.isEmpty) {
            throw Error(typeDecl.ident.loc, "enums can't have type parameters").toException
          }
          DEnum
        case r: Record => DRecord
        case i: Interface => DInterface
      }
      topScope = topScope.updated(typeDecl.ident.name, typeDecl match {
        case td: InternTypeDecl => MDef(typeDecl.ident.name, typeDecl.params.length, defType, typeDecl.body)
        case td: ExternTypeDecl => YamlGenerator.metaFromYaml(td)
      })
    }

    // Resolve everything
    for (typeDecl <- idl) {
      var scope = topScope

      // Load type parameters into scope
      val typeParamDupeChecker = new DupeChecker("type parameter")
      for (typeParam <- typeDecl.params) {
        // Check for name conflicts.
        typeParamDupeChecker.check(typeParam.ident)

        scope = scope.updated(typeParam.ident.name, MParam(typeParam.ident.name))
      }

      resolve(scope, typeDecl.body)
    }

    for (typeDecl <- idl) {
      resolveConst(typeDecl.body)
    }

  }
  catch {
    case e: Error.Exception => return Some(e.error)
  }
  None
}

private def resolve(scope: Scope, typeDef: TypeDef) {
  typeDef match {
    case e: Enum => resolveEnum(scope, e)
    case r: Record => resolveRecord(scope, r)
    case i: Interface => resolveInterface(scope, i)
  }
}

private def resolveEnum(scope: Scope, e: Enum) {
  val dupeChecker = new DupeChecker("enum option")
  for (o <- e.options) {
    dupeChecker.check(o.ident)
  }
}

private def resolveConst(typeDef: TypeDef) {
  def f(consts: Seq[Const]): Unit = {
    val resolvedConsts = new ArrayBuffer[Const]
    for (c <- consts) {
      try {
        constTypeCheck(c.ty.resolved, c.value, resolvedConsts)
      } catch {
        case e: AssertionError =>
          throw Error(c.ident.loc, e.getMessage()).toException
      }
      resolvedConsts.append(c)
    }
  }
  typeDef match {
    case e: Enum =>
    case r: Record => f(r.consts)
    case i: Interface => f(i.consts)
  }
}

// TODO: Have test for this guy
private def constTypeCheck(ty: MExpr, value: Any, resolvedConsts: Seq[Const]) {
  // Check existing consts
  if (value.isInstanceOf[ConstRef]) {
    val ref = value.asInstanceOf[ConstRef]
    resolvedConsts.map(c => {
      if (c.ident.name == ref.name) {
        if (c.ty.resolved == ty)
          return
        else
          throw Error(ref.loc, s"Const ${ref.name} does not match type").toException
      }
    })
    throw new AssertionError(s"Const ${ref.name} does not exist")
  }
  ty.base match {
    case MBinary | MList | MSet | MMap =>
      throw new AssertionError("Type not allowed for constant")
    case MString =>
      if (!value.isInstanceOf[String] ||
          !value.asInstanceOf[String].startsWith("\"") ||
          !value.asInstanceOf[String].endsWith("\""))
        throw new AssertionError("Const type mismatch: string")
    case MOptional =>
      constTypeCheck(ty.args.apply(0), value, resolvedConsts)
    case t: MPrimitive => t.idlName match {
      case "bool" =>
        if (!value.isInstanceOf[Boolean])
          throw new AssertionError("Const type mismatch: bool")
      case "i8" =>
        assert(value.isInstanceOf[Long], "Const type mismatch: i8")
        assert(value.asInstanceOf[Long].toByte == value, "Const value not a valid i8")
      case "i16" =>
        assert(value.isInstanceOf[Long], "Const type mismatch: i16")
        assert(value.asInstanceOf[Long].toShort == value, "Const value not a valid i16")
      case "i32" =>
        assert(value.isInstanceOf[Long], "Const type mismatch: i32")
        assert(value.asInstanceOf[Long].toInt == value, "Const value not a valid i32")
      case "i64" =>
        assert(value.isInstanceOf[Long], "Const type mismatch: i64")
      case "f32" => value match {
        case i: Long =>
          assert(i.toFloat == value, "Const value not a valid f32")
        case f: Double =>
          assert(f.toFloat == value, "Const value not a valid f32")
        case _ => throw new AssertionError("Const type mismatch: f32")
      }
      case "f64" => value match {
        case i: Long =>
          assert(i.toDouble == value, "Const value not a valid f64")
        case f: Double =>
        case _ => throw new AssertionError("Const type mismatch: f64")
      }
    }
    case d: MDef => d.defType match {
      case DInterface =>
        throw new AssertionError("Type not allowed for constant")
      case DRecord =>
        if (!value.isInstanceOf[Map[_, _]])
          throw new AssertionError("Record value not valid")
        val record = d.body.asInstanceOf[Record]
        val map = value.asInstanceOf[Map[String, Any]]
        for (field <- record.fields) {
          map.get(field.ident.name) match {
            case Some(v) =>
              constTypeCheck(field.ty.resolved, v, resolvedConsts)
            case None =>
              throw new AssertionError(s"Field ${field.ident.name} does not exist in const value")
          }
        }
        if (record.fields.size != map.size)
          throw new AssertionError("Record field number mismatch")
      case DEnum => {
        if (!value.isInstanceOf[EnumValue])
          throw new AssertionError(s"Const type mismatch: enum ${d.name}")
        val opt = value.asInstanceOf[EnumValue]
        if (opt.ty.name != d.name)
          throw new AssertionError(s"Const type mismatch: enum ${d.name}")
        val enum = d.body.asInstanceOf[Enum]
        val options = enum.options.map(f => f.ident.name)
        if (!options.contains(opt.name))
          throw new AssertionError(s"Const type mismatch: enum ${d.name} does not have option ${opt.name}")
      }
    }
    case e: MExtern => throw new AssertionError("Extern type not allowed for constant")
    case _ => throw new AssertionError("Const type cannot be resolved")
  }
}

private def resolveRecord(scope: Scope, r: Record) {
  val dupeChecker = new DupeChecker("record field")
  for (f <- r.fields) {
    dupeChecker.check(f.ident)
    resolveRef(scope, f.ty)
    // Deriving Type Check
    if (r.ext.any())
      if (r.derivingTypes.contains(DerivingType.Ord)) {
        throw new Error(f.ident.loc, "Cannot safely implement Ord on a record that may be extended").toException
      } else if (r.derivingTypes.contains(DerivingType.Eq)) {
        throw new Error(f.ident.loc, "Cannot safely implement Eq on a record that may be extended").toException
      }
    f.ty.resolved.base match {
      case MBinary | MList | MSet | MMap =>
        if (r.derivingTypes.contains(DerivingType.Ord))
          throw new Error(f.ident.loc, "Cannot compare collections in Ord deriving (Java limitation)").toException
      case MString =>
      case MDate =>
      case MOptional =>
        if (r.derivingTypes.contains(DerivingType.Ord))
          throw new Error(f.ident.loc, "Cannot compare optional in Ord deriving").toException
      case t: MPrimitive => t.idlName match {
        case "bool" =>
          if (r.derivingTypes.contains(DerivingType.Ord))
            throw new Error(f.ident.loc, "Cannot compare booleans in Ord deriving").toException
        case _ =>
      }
      case df: MDef => df.defType match {
        case DInterface =>
          throw new Error(f.ident.loc, "Interface reference cannot live in a record").toException
        case DRecord =>
          val record = df.body.asInstanceOf[Record]
          if (!r.derivingTypes.subsetOf(record.derivingTypes))
            throw new Error(f.ident.loc, s"Some deriving required is not implemented in record ${f.ident.name}").toException
        case DEnum =>
      }
      case e: MExtern => e.defType match {
        case DInterface =>
          throw new Error(f.ident.loc, "Interface reference cannot live in a record").toException
        case DRecord =>
          val record = e.body.asInstanceOf[Record]
          if (!r.derivingTypes.subsetOf(record.derivingTypes))
            throw new Error(f.ident.loc, s"Some deriving required is not implemented in record ${f.ident.name}").toException
        case DEnum =>
      }
      case _ => throw new AssertionError("Type cannot be resolved")
    }
  }
  // Name checking for constants. Type check only possible after resolving record field types.
  for (c <- r.consts) {
    dupeChecker.check(c.ident)
    resolveRef(scope, c.ty)
  }
}

private def resolveInterface(scope: Scope, i: Interface) {
  // Const and static methods are only allowed on +c (only) interfaces
  if (i.ext.java || i.ext.objc) {
    for (m <- i.methods) {
      if (m.static)
        throw Error(m.ident.loc, "static not allowed for +j or +o interfaces").toException
<<<<<<< HEAD
      // @steipete PSPDFKit patch: We want const C++ methods!
//      if (m.const)
//        throw Error(m.ident.loc, "const method not allowed for +j or +o interfaces").toException
=======
      if (m.const)
        throw Error(m.ident.loc, "const method not allowed for +j or +o +p interfaces").toException
>>>>>>> 7e09a2c2
    }
  }

  // Static+const isn't valid
  if (i.ext.cpp) {
    for (m <- i.methods) {
      if (m.static && m.const)
        throw Error(m.ident.loc, "+c method cannot be both static and const").toException
    }
  }
  val dupeChecker = new DupeChecker("method")
  for (m <- i.methods) {
    dupeChecker.check(m.ident)
    for (p <- m.params) {
      resolveRef(scope, p.ty)
    }
    m.ret match {
      case Some(ty) => resolveRef(scope, ty)
      case _ =>
    }
  }
  // Name checking for constants. Type check only possible after resolving record field types.
  for (c <- i.consts) {
    dupeChecker.check(c.ident)
    resolveRef(scope, c.ty)
  }
}

private def resolveRef(scope: Scope, r: TypeRef) {
  if (r.resolved != null) throw new AssertionError("double-resolve?")
  r.resolved = buildMExpr(scope, r.expr)
}

private def buildMExpr(scope: Scope, e: TypeExpr): MExpr = {
  scope.get(e.ident.name) match {
    case Some(meta) => {
      if (meta.numParams != e.args.length) {
        throw Error(e.ident.loc, "incorrect number of arguments to type \"" + e.ident.name
                    + "\"; expecting " + meta.numParams + ", got " + e.args.length).toException
      }
      val margs = e.args.map(buildMExpr(scope, _))
      if (meta == MOptional && margs.head.base == MOptional) {
        // HACK: In Java, we use "null" for optionals, so we don't allow nested optionals.
        throw Error(e.ident.loc, "directly nested optionals not allowed").toException
      }
      MExpr(meta, margs)
    }
    case None =>
      throw Error(e.ident.loc, "unknown type \"" + e.ident.name + "\"").toException
  }
}

private class DupeChecker(kind: String)
{
  private val names = mutable.HashMap[String,Loc]()

  def check(ident: Ident) {
    names.put(ident.name, ident.loc) match {
      case Some(existing) =>
        throw Error(ident.loc, "duplicate " + kind + " \"" + ident.name + "\" (previous definition: " + existing + ")").toException
      case _ =>
    }
  }
}

}<|MERGE_RESOLUTION|>--- conflicted
+++ resolved
@@ -269,14 +269,10 @@
     for (m <- i.methods) {
       if (m.static)
         throw Error(m.ident.loc, "static not allowed for +j or +o interfaces").toException
-<<<<<<< HEAD
+
       // @steipete PSPDFKit patch: We want const C++ methods!
 //      if (m.const)
 //        throw Error(m.ident.loc, "const method not allowed for +j or +o interfaces").toException
-=======
-      if (m.const)
-        throw Error(m.ident.loc, "const method not allowed for +j or +o +p interfaces").toException
->>>>>>> 7e09a2c2
     }
   }
 
