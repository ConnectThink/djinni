--- conflicted
+++ resolved
@@ -110,13 +110,8 @@
     writeJavaFile(ident, origin, refs.java, w => {
       writeDoc(w, doc)
       javaAnnotationHeader.foreach(w.wl)
-<<<<<<< HEAD
-      w.w(s"public enum ${marshal.typename(ident, e)}").braced {
-        for (o <- normalEnumOptions(e)) {
-=======
       w.w(s"${javaClassAccessModifierString}enum ${marshal.typename(ident, e)}").braced {
         for (o <- e.options) {
->>>>>>> 7e09a2c2
           writeDoc(w, o.doc)
           w.wl(idJava.enum(o.ident) + ",")
         }
