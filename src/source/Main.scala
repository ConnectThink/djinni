/**
  * Copyright 2014 Dropbox, Inc.
  *
  * Licensed under the Apache License, Version 2.0 (the "License");
  * you may not use this file except in compliance with the License.
  * You may obtain a copy of the License at
  *
  *    http://www.apache.org/licenses/LICENSE-2.0
  *
  * Unless required by applicable law or agreed to in writing, software
  * distributed under the License is distributed on an "AS IS" BASIS,
  * WITHOUT WARRANTIES OR CONDITIONS OF ANY KIND, either express or implied.
  * See the License for the specific language governing permissions and
  * limitations under the License.
  */

package djinni

import java.io.{IOException, FileNotFoundException, FileInputStream, InputStreamReader, File, BufferedWriter, FileWriter}

import djinni.generatorTools._

object Main {

  def main(args: Array[String]) {
    var idlFile: File = null
    var idlIncludePaths: List[String] = List("")
    var cppOutFolder: Option[File] = None
    var cppNamespace: String = ""
    var cppIncludePrefix: String = ""
    var cppExtendedRecordIncludePrefix: String = ""
    var cppFileIdentStyle: IdentConverter = IdentStyle.underLower
    var cppOptionalTemplate: String = "std::optional"
    var cppOptionalHeader: String = "<optional>"
    var cppEnumHashWorkaround : Boolean = true
    var cppNnHeader: Option[String] = None
    var cppNnType: Option[String] = None
    var cppNnCheckExpression: Option[String] = None
    var cppUseWideStrings: Boolean = false
    var javaOutFolder: Option[File] = None
    var javaPackage: Option[String] = None
    var javaClassAccessModifier: JavaAccessModifier.Value = JavaAccessModifier.Public
    var javaCppException: Option[String] = None
    var javaAnnotation: Option[String] = None
    var javaNullableAnnotation: Option[String] = None
    var javaNonnullAnnotation: Option[String] = None
    var javaImplementAndroidOsParcelable : Boolean = false
    var javaUseFinalForRecord: Boolean = true
    var jniOutFolder: Option[File] = None
    var jniHeaderOutFolderOptional: Option[File] = None
    var jniNamespace: String = "djinni_generated"
    var jniClassIdentStyleOptional: Option[IdentConverter] = None
    var jniIncludePrefix: String = ""
    var jniIncludeCppPrefix: String = ""
    var jniFileIdentStyleOptional: Option[IdentConverter] = None
    var jniBaseLibClassIdentStyleOptional: Option[IdentConverter] = None
    var jniBaseLibIncludePrefix: String = ""
    var cppHeaderOutFolderOptional: Option[File] = None
    var cppExt: String = "cpp"
    var cppHeaderExt: String = "hpp"
    var javaIdentStyle = IdentStyle.javaDefault
    var cppIdentStyle = IdentStyle.cppDefault
    var cppTypeEnumIdentStyle: IdentConverter = null
    var objcOutFolder: Option[File] = None
    var objcppOutFolder: Option[File] = None
    var objcppExt: String = "mm"
    var objcHeaderExt: String = "h"
    var objcIdentStyle = IdentStyle.objcDefault
    var objcTypePrefix: String = ""
    var objcIncludePrefix: String = ""
    var objcExtendedRecordIncludePrefix: String = ""
    var objcSwiftBridgingHeader: Option[String] = None
    var objcppIncludePrefix: String = ""
    var objcppIncludeCppPrefix: String = ""
    var objcppIncludeObjcPrefixOptional: Option[String] = None
    var objcFileIdentStyleOptional: Option[IdentConverter] = None
    var objcppNamespace: String = "djinni_generated"
    var objcBaseLibIncludePrefix: String = ""
    var inFileListPath: Option[File] = None
    var outFileListPath: Option[File] = None
    var skipGeneration: Boolean = false
    var yamlOutFolder: Option[File] = None
    var yamlOutFile: Option[String] = None
    var yamlPrefix: String = ""
	
    val argParser = new scopt.OptionParser[Unit]("djinni") {

      def identStyle(optionName: String, update: IdentConverter => Unit) = {
        opt[String](optionName).valueName("...").foreach(spec =>
          IdentStyle.infer(spec) match {
            case None => failure("invalid ident spec: \"" + spec + "\"")
            case Some(func) => update(func)
          }
        )
      }

      override def showUsageOnError = false
      help("help")
      opt[File]("idl").valueName("<in-file>").required().foreach(idlFile = _)
        .text("The IDL file with the type definitions, typically with extension \".djinni\".")
      opt[String]("idl-include-path").valueName("<path> ...").optional().unbounded().foreach(x => idlIncludePaths = idlIncludePaths :+ x)
        .text("An include path to search for Djinni @import directives. Can specify multiple paths.")
      note("")
      opt[File]("java-out").valueName("<out-folder>").foreach(x => javaOutFolder = Some(x))
        .text("The output for the Java files (Generator disabled if unspecified).")
      opt[String]("java-package").valueName("...").foreach(x => javaPackage = Some(x))
        .text("The package name to use for generated Java classes.")
      opt[JavaAccessModifier.Value]("java-class-access-modifier").valueName("<public/package>").foreach(x => javaClassAccessModifier = x)
        .text("The access modifier to use for generated Java classes (default: public).")
      opt[String]("java-cpp-exception").valueName("<exception-class>").foreach(x => javaCppException = Some(x))
        .text("The type for translated C++ exceptions in Java (default: java.lang.RuntimeException that is not checked)")
      opt[String]("java-annotation").valueName("<annotation-class>").foreach(x => javaAnnotation = Some(x))
        .text("Java annotation (@Foo) to place on all generated Java classes")
      opt[String]("java-nullable-annotation").valueName("<nullable-annotation-class>").foreach(x => javaNullableAnnotation = Some(x))
        .text("Java annotation (@Nullable) to place on all fields and return values that are optional")
      opt[String]("java-nonnull-annotation").valueName("<nonnull-annotation-class>").foreach(x => javaNonnullAnnotation = Some(x))
        .text("Java annotation (@Nonnull) to place on all fields and return values that are not optional")
      opt[Boolean]("java-implement-android-os-parcelable").valueName("<true/false>").foreach(x => javaImplementAndroidOsParcelable = x)
        .text("all generated java classes will implement the interface android.os.Parcelable")
      opt[Boolean]("java-use-final-for-record").valueName("<use-final-for-record>").foreach(x => javaUseFinalForRecord = x)
        .text("Whether generated Java classes for records should be marked 'final' (default: true). ")
      note("")
      opt[File]("cpp-out").valueName("<out-folder>").foreach(x => cppOutFolder = Some(x))
        .text("The output folder for C++ files (Generator disabled if unspecified).")
      opt[File]("cpp-header-out").valueName("<out-folder>").foreach(x => cppHeaderOutFolderOptional = Some(x))
        .text("The output folder for C++ header files (default: the same as --cpp-out).")
      opt[String]("cpp-include-prefix").valueName("<prefix>").foreach(cppIncludePrefix = _)
        .text("The prefix for #includes of header files from C++ files.")
      opt[String]("cpp-namespace").valueName("...").foreach(x => cppNamespace = x)
        .text("The namespace name to use for generated C++ classes.")
      opt[String]("cpp-ext").valueName("<ext>").foreach(cppExt = _)
        .text("The filename extension for C++ files (default: \"cpp\").")
      opt[String]("hpp-ext").valueName("<ext>").foreach(cppHeaderExt = _)
        .text("The filename extension for C++ header files (default: \"hpp\").")
      opt[String]("cpp-optional-template").valueName("<template>").foreach(x => cppOptionalTemplate = x)
        .text("The template to use for optional values (default: \"std::optional\")")
      opt[String]("cpp-optional-header").valueName("<header>").foreach(x => cppOptionalHeader = x)
        .text("The header to use for optional values (default: \"<optional>\")")
      opt[Boolean]("cpp-enum-hash-workaround").valueName("<true/false>").foreach(x => cppEnumHashWorkaround = x)
        .text("Work around LWG-2148 by generating std::hash specializations for C++ enums (default: true)")
      opt[String]("cpp-nn-header").valueName("<header>").foreach(x => cppNnHeader = Some(x))
        .text("The header to use for non-nullable pointers")
      opt[String]("cpp-nn-type").valueName("<header>").foreach(x => cppNnType = Some(x))
        .text("The type to use for non-nullable pointers (as a substitute for std::shared_ptr)")
      opt[String]("cpp-nn-check-expression").valueName("<header>").foreach(x => cppNnCheckExpression = Some(x))
        .text("The expression to use for building non-nullable pointers")
      opt[Boolean]( "cpp-use-wide-strings").valueName("<true/false>").foreach(x => cppUseWideStrings = x)
        .text("Use wide strings in C++ code (default: false)")
      note("")
      opt[File]("jni-out").valueName("<out-folder>").foreach(x => jniOutFolder = Some(x))
        .text("The folder for the JNI C++ output files (Generator disabled if unspecified).")
      opt[File]("jni-header-out").valueName("<out-folder>").foreach(x => jniHeaderOutFolderOptional = Some(x))
        .text("The folder for the JNI C++ header files (default: the same as --jni-out).")
      opt[String]("jni-include-prefix").valueName("<prefix>").foreach(jniIncludePrefix = _)
        .text("The prefix for #includes of JNI header files from JNI C++ files.")
      opt[String]("jni-include-cpp-prefix").valueName("<prefix>").foreach(jniIncludeCppPrefix = _)
        .text("The prefix for #includes of the main header files from JNI C++ files.")
      opt[String]("jni-namespace").valueName("...").foreach(x => jniNamespace = x)
        .text("The namespace name to use for generated JNI C++ classes.")
      opt[String]("jni-base-lib-include-prefix").valueName("...").foreach(x => jniBaseLibIncludePrefix = x)
        .text("The JNI base library's include path, relative to the JNI C++ classes.")
      note("")
      opt[File]("objc-out").valueName("<out-folder>").foreach(x => objcOutFolder = Some(x))
        .text("The output folder for Objective-C files (Generator disabled if unspecified).")
      opt[String]("objc-h-ext").valueName("<ext>").foreach(objcHeaderExt = _)
        .text("The filename extension for Objective-C[++] header files (default: \"h\")")
      opt[String]("objc-type-prefix").valueName("<pre>").foreach(objcTypePrefix = _)
        .text("The prefix for Objective-C data types (usually two or three letters)")
      opt[String]("objc-include-prefix").valueName("<prefix>").foreach(objcIncludePrefix = _)
        .text("The prefix for #import of header files from Objective-C files.")
      opt[String]("objc-swift-bridging-header").valueName("<name>").foreach(x => objcSwiftBridgingHeader = Some(x))
        .text("The name of Objective-C Bridging Header used in XCode's Swift projects.")
      note("")
      opt[File]("objcpp-out").valueName("<out-folder>").foreach(x => objcppOutFolder = Some(x))
        .text("The output folder for private Objective-C++ files (Generator disabled if unspecified).")
      opt[String]("objcpp-ext").valueName("<ext>").foreach(objcppExt = _)
        .text("The filename extension for Objective-C++ files (default: \"mm\")")
      opt[String]("objcpp-include-prefix").valueName("<prefix>").foreach(objcppIncludePrefix = _)
        .text("The prefix for #import of Objective-C++ header files from Objective-C++ files.")
      opt[String]("objcpp-include-cpp-prefix").valueName("<prefix>").foreach(objcppIncludeCppPrefix = _)
        .text("The prefix for #include of the main C++ header files from Objective-C++ files.")
      opt[String]("objcpp-include-objc-prefix").valueName("<prefix>").foreach(x => objcppIncludeObjcPrefixOptional = Some(x))
        .text("The prefix for #import of the Objective-C header files from Objective-C++ files (default: the same as --objcpp-include-prefix)")
      opt[String]("cpp-extended-record-include-prefix").valueName("<prefix>").foreach(cppExtendedRecordIncludePrefix = _)
        .text("The prefix path for #include of the extended record C++ header (.hpp) files")
      opt[String]("objc-extended-record-include-prefix").valueName("<prefix>").foreach(objcExtendedRecordIncludePrefix = _)
        .text("The prefix path for #import of the extended record Objective-C header (.h) files")
      opt[String]("objcpp-namespace").valueName("<prefix>").foreach(objcppNamespace = _)
        .text("The namespace name to use for generated Objective-C++ classes.")
      opt[String]("objc-base-lib-include-prefix").valueName("...").foreach(x => objcBaseLibIncludePrefix = x)
        .text("The Objective-C++ base library's include path, relative to the Objective-C++ classes.")
      note("")
      opt[File]("yaml-out").valueName("<out-folder>").foreach(x => yamlOutFolder = Some(x))
        .text("The output folder for YAML files (Generator disabled if unspecified).")
      opt[String]("yaml-out-file").valueName("<out-file>").foreach(x => yamlOutFile = Some(x))
        .text("If specified all types are merged into a single YAML file instead of generating one file per type (relative to --yaml-out).")
      opt[String]("yaml-prefix").valueName("<pre>").foreach(yamlPrefix = _)
        .text("The prefix to add to type names stored in YAML files (default: \"\").")
      note("")
      opt[File]("list-in-files").valueName("<list-in-files>").foreach(x => inFileListPath = Some(x))
        .text("Optional file in which to write the list of input files parsed.")
      opt[File]("list-out-files").valueName("<list-out-files>").foreach(x => outFileListPath = Some(x))
        .text("Optional file in which to write the list of output files produced.")
      opt[Boolean]("skip-generation").valueName("<true/false>").foreach(x => skipGeneration = x)
        .text("Way of specifying if file generation should be skipped (default: false)")

      note("\nIdentifier styles (ex: \"FooBar\", \"fooBar\", \"foo_bar\", \"FOO_BAR\", \"m_fooBar\")\n")
      identStyle("ident-java-enum",      c => { javaIdentStyle = javaIdentStyle.copy(enum = c) })
      identStyle("ident-java-field",     c => { javaIdentStyle = javaIdentStyle.copy(field = c) })
<<<<<<< HEAD
      identStyle("ident-java-class",     c => { javaIdentStyle = javaIdentStyle.copy(ty = c) })
=======
      identStyle("ident-java-type",      c => { javaIdentStyle = javaIdentStyle.copy(ty = c) })
>>>>>>> e675e319
      identStyle("ident-cpp-enum",       c => { cppIdentStyle = cppIdentStyle.copy(enum = c) })
      identStyle("ident-cpp-field",      c => { cppIdentStyle = cppIdentStyle.copy(field = c) })
      identStyle("ident-cpp-method",     c => { cppIdentStyle = cppIdentStyle.copy(method = c) })
      identStyle("ident-cpp-type",       c => { cppIdentStyle = cppIdentStyle.copy(ty = c) })
      identStyle("ident-cpp-enum-type",  c => { cppTypeEnumIdentStyle = c })
      identStyle("ident-cpp-type-param", c => { cppIdentStyle = cppIdentStyle.copy(typeParam = c) })
      identStyle("ident-cpp-local",      c => { cppIdentStyle = cppIdentStyle.copy(local = c) })
      identStyle("ident-cpp-file",       c => { cppFileIdentStyle = c })
      identStyle("ident-jni-class",      c => { jniClassIdentStyleOptional = Some(c)})
      identStyle("ident-jni-file",       c => { jniFileIdentStyleOptional = Some(c)})
      identStyle("ident-objc-enum",       c => { objcIdentStyle = objcIdentStyle.copy(enum = c) })
      identStyle("ident-objc-field",      c => { objcIdentStyle = objcIdentStyle.copy(field = c) })
      identStyle("ident-objc-method",     c => { objcIdentStyle = objcIdentStyle.copy(method = c) })
      identStyle("ident-objc-type",       c => { objcIdentStyle = objcIdentStyle.copy(ty = c) })
      identStyle("ident-objc-type-param", c => { objcIdentStyle = objcIdentStyle.copy(typeParam = c) })
      identStyle("ident-objc-local",      c => { objcIdentStyle = objcIdentStyle.copy(local = c) })
      identStyle("ident-objc-file",       c => { objcFileIdentStyleOptional = Some(c) })

    }

    if (!argParser.parse(args)) {
      System.exit(1); return
    }

    val cppHeaderOutFolder = if (cppHeaderOutFolderOptional.isDefined) cppHeaderOutFolderOptional else cppOutFolder
    val jniHeaderOutFolder = if (jniHeaderOutFolderOptional.isDefined) jniHeaderOutFolderOptional else jniOutFolder
    val jniClassIdentStyle = jniClassIdentStyleOptional.getOrElse(cppIdentStyle.ty)
    val jniBaseLibClassIdentStyle = jniBaseLibClassIdentStyleOptional.getOrElse(jniClassIdentStyle)
    val jniFileIdentStyle = jniFileIdentStyleOptional.getOrElse(cppFileIdentStyle)
    var objcFileIdentStyle = objcFileIdentStyleOptional.getOrElse(objcIdentStyle.ty)
    val objcppIncludeObjcPrefix = objcppIncludeObjcPrefixOptional.getOrElse(objcppIncludePrefix)

    // Add ObjC prefix to identstyle
    objcIdentStyle = objcIdentStyle.copy(ty = IdentStyle.prefix(objcTypePrefix,objcIdentStyle.ty))
    objcFileIdentStyle = IdentStyle.prefix(objcTypePrefix, objcFileIdentStyle)

    if (cppTypeEnumIdentStyle != null) {
      cppIdentStyle = cppIdentStyle.copy(enumType = cppTypeEnumIdentStyle)
    }

    // Parse IDL file.
    System.out.println("Parsing...")
    val inFileListWriter = if (inFileListPath.isDefined) {
      if (inFileListPath.get.getParentFile != null)
        createFolder("input file list", inFileListPath.get.getParentFile)
      Some(new BufferedWriter(new FileWriter(inFileListPath.get)))
    } else {
      None
    }
    val idl = try {
      (new Parser(idlIncludePaths)).parseFile(idlFile, inFileListWriter)
    }
    catch {
      case ex @ (_: FileNotFoundException | _: IOException) =>
        System.err.println("Error reading from --idl file: " + ex.getMessage)
        System.exit(1); return
    }
    finally {
      if (inFileListWriter.isDefined) {
        inFileListWriter.get.close()
      }
    }

    // Resolve names in IDL file, check types.
    System.out.println("Resolving...")
    resolver.resolve(meta.defaults, idl) match {
      case Some(err) =>
        System.err.println(err)
        System.exit(1); return
      case _ =>
    }

    System.out.println("Generating...")
    val outFileListWriter = if (outFileListPath.isDefined) {
      if (outFileListPath.get.getParentFile != null)
        createFolder("output file list", outFileListPath.get.getParentFile)
      Some(new BufferedWriter(new FileWriter(outFileListPath.get)))
    } else {
      None
    }
    val objcSwiftBridgingHeaderWriter = if (objcSwiftBridgingHeader.isDefined && objcOutFolder.isDefined) {
      val objcSwiftBridgingHeaderFile = new File(objcOutFolder.get.getPath, objcSwiftBridgingHeader.get + ".h")
      if (objcSwiftBridgingHeaderFile.getParentFile != null)
        createFolder("output file list", objcSwiftBridgingHeaderFile.getParentFile)
      Some(new BufferedWriter(new FileWriter(objcSwiftBridgingHeaderFile)))
    } else {
      None
    }

    val outSpec = Spec(
      javaOutFolder,
      javaPackage,
      javaClassAccessModifier,
      javaIdentStyle,
      javaCppException,
      javaAnnotation,
      javaNullableAnnotation,
      javaNonnullAnnotation,
      javaImplementAndroidOsParcelable,
      javaUseFinalForRecord,
      cppOutFolder,
      cppHeaderOutFolder,
      cppIncludePrefix,
      cppExtendedRecordIncludePrefix,
      cppNamespace,
      cppIdentStyle,
      cppFileIdentStyle,
      cppOptionalTemplate,
      cppOptionalHeader,
      cppEnumHashWorkaround,
      cppNnHeader,
      cppNnType,
      cppNnCheckExpression,
      cppUseWideStrings,
      jniOutFolder,
      jniHeaderOutFolder,
      jniIncludePrefix,
      jniIncludeCppPrefix,
      jniNamespace,
      jniClassIdentStyle,
      jniFileIdentStyle,
      jniBaseLibIncludePrefix,
      cppExt,
      cppHeaderExt,
      objcOutFolder,
      objcppOutFolder,
      objcIdentStyle,
      objcFileIdentStyle,
      objcppExt,
      objcHeaderExt,
      objcIncludePrefix,
      objcExtendedRecordIncludePrefix,
      objcppIncludePrefix,
      objcppIncludeCppPrefix,
      objcppIncludeObjcPrefix,
      objcppNamespace,
      objcBaseLibIncludePrefix,
      objcSwiftBridgingHeaderWriter,
      outFileListWriter,
      skipGeneration,
      yamlOutFolder,
      yamlOutFile,
      yamlPrefix)


    try {
      val r = generate(idl, outSpec)
      r.foreach(e => System.err.println("Error generating output: " + e))
    }
    finally {
      if (outFileListWriter.isDefined) {
        outFileListWriter.get.close()
      }
      if (objcSwiftBridgingHeaderWriter.isDefined) {
        objcSwiftBridgingHeaderWriter.get.close()
      }
    }
  }
}<|MERGE_RESOLUTION|>--- conflicted
+++ resolved
@@ -207,11 +207,7 @@
       note("\nIdentifier styles (ex: \"FooBar\", \"fooBar\", \"foo_bar\", \"FOO_BAR\", \"m_fooBar\")\n")
       identStyle("ident-java-enum",      c => { javaIdentStyle = javaIdentStyle.copy(enum = c) })
       identStyle("ident-java-field",     c => { javaIdentStyle = javaIdentStyle.copy(field = c) })
-<<<<<<< HEAD
-      identStyle("ident-java-class",     c => { javaIdentStyle = javaIdentStyle.copy(ty = c) })
-=======
       identStyle("ident-java-type",      c => { javaIdentStyle = javaIdentStyle.copy(ty = c) })
->>>>>>> e675e319
       identStyle("ident-cpp-enum",       c => { cppIdentStyle = cppIdentStyle.copy(enum = c) })
       identStyle("ident-cpp-field",      c => { cppIdentStyle = cppIdentStyle.copy(field = c) })
       identStyle("ident-cpp-method",     c => { cppIdentStyle = cppIdentStyle.copy(method = c) })
