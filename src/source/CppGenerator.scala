--- conflicted
+++ resolved
@@ -63,14 +63,10 @@
       refs.hpp.add("#include <functional>") // needed for std::hash
     }
 
-<<<<<<< HEAD
-    val underlyingType = marshal.enumUnderlyingType(e)
-=======
     val flagsType = "unsigned"
     val enumType = "int"
     val underlyingType = if(e.flags) flagsType else enumType
 
->>>>>>> e675e319
     writeHppFile(ident, origin, refs.hpp, refs.hppFwds, w => {
       w.w(s"enum class $self : $underlyingType").bracedSemi {
         writeEnumOptionNone(w, e, idCpp.enum)
@@ -81,14 +77,6 @@
       if(e.flags) {
         // Define some operators to make working with "enum class" flags actually practical
         def binaryOp(op: String) {
-<<<<<<< HEAD
-          w.w(s"CONSTEXPR $self operator$op($self lhs, $self rhs) noexcept").braced {
-            w.wl(s"return static_cast<$self>(static_cast<$underlyingType>(lhs) $op static_cast<$underlyingType>(rhs));")
-          }
-          w.w(s"CONSTEXPR $self& operator$op=($self& lhs, $self rhs) noexcept").braced {
-            w.wl(s"return lhs = lhs $op rhs;") // Ugly, yes, but complies with C++11 restricted constexpr
-          }
-=======
           w.w(s"constexpr $self operator$op($self lhs, $self rhs) noexcept").braced {
             w.wl(s"return static_cast<$self>(static_cast<$flagsType>(lhs) $op static_cast<$flagsType>(rhs));")
           }
@@ -102,26 +90,7 @@
 
         w.w(s"constexpr $self operator~($self x) noexcept").braced {
           w.wl(s"return static_cast<$self>(~static_cast<$flagsType>(x));")
->>>>>>> e675e319
-        }
-
-        // this isn't nice. GCC 4.9 (Android) doesn't support proper constexpr.
-        // if we can't use constexpr, just inline them.
-        w.wl("#if __cpp_constexpr >= 201103L")
-        w.wl("#define CONSTEXPR constexpr")
-        w.wl("#else")
-        w.wl("#define CONSTEXPR inline")
-        w.wl("#endif")
-
-        binaryOp("|")
-        binaryOp("&")
-        binaryOp("^")
-
-        w.w(s"CONSTEXPR $self operator~($self x) noexcept").braced {
-          w.wl(s"return static_cast<$self>(~static_cast<$underlyingType>(x));")
-        }
-
-        w.wl("#undef CONSTEXPR")
+        }
       }
     },
     w => {
