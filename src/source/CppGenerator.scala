/**
  * Copyright 2014 Dropbox, Inc.
  *
  * Licensed under the Apache License, Version 2.0 (the "License");
  * you may not use this file except in compliance with the License.
  * You may obtain a copy of the License at
  *
  *    http://www.apache.org/licenses/LICENSE-2.0
  *
  * Unless required by applicable law or agreed to in writing, software
  * distributed under the License is distributed on an "AS IS" BASIS,
  * WITHOUT WARRANTIES OR CONDITIONS OF ANY KIND, either express or implied.
  * See the License for the specific language governing permissions and
  * limitations under the License.
  */

package djinni

import djinni.ast.Record.DerivingType
import djinni.ast._
import djinni.generatorTools._
import djinni.meta._
import djinni.writer.IndentWriter

import scala.collection.mutable

class CppGenerator(spec: Spec) extends Generator(spec) {

  val marshal = new CppMarshal(spec)

  val writeCppFile = writeCppFileGeneric(spec.cppOutFolder.get, spec.cppNamespace, spec.cppFileIdentStyle, spec.cppIncludePrefix) _
  def writeHppFile(name: String, origin: String, includes: Iterable[String], fwds: Iterable[String], f: IndentWriter => Unit, f2: IndentWriter => Unit = (w => {})) =
    writeHppFileGeneric(spec.cppHeaderOutFolder.get, spec.cppNamespace, spec.cppFileIdentStyle)(name, origin, includes, fwds, f, f2)

  class CppRefs(name: String) {
    var hpp = mutable.TreeSet[String]()
    var hppFwds = mutable.TreeSet[String]()
    var cpp = mutable.TreeSet[String]()

    def find(ty: TypeRef, forwardDeclareOnly: Boolean) { find(ty.resolved, forwardDeclareOnly) }
    def find(tm: MExpr, forwardDeclareOnly: Boolean) {
      tm.args.foreach((x) => find(x, forwardDeclareOnly))
      find(tm.base, forwardDeclareOnly)
    }
    def find(m: Meta, forwardDeclareOnly : Boolean) = {
      for(r <- marshal.hppReferences(m, name, forwardDeclareOnly)) r match {
        case ImportRef(arg) => hpp.add("#include " + arg)
        case DeclRef(decl, Some(spec.cppNamespace)) => hppFwds.add(decl)
        case DeclRef(_, _) =>
      }
      for(r <- marshal.cppReferences(m, name, forwardDeclareOnly)) r match {
        case ImportRef(arg) => cpp.add("#include " + arg)
        case DeclRef(_, _) =>
      }
    }
  }

  override def generateEnum(origin: String, ident: Ident, doc: Doc, e: Enum) {
    val refs = new CppRefs(ident.name)
    val self = marshal.typename(ident, e)

    if (spec.cppEnumHashWorkaround) {
      refs.hpp.add("#include <functional>") // needed for std::hash
    }

    val underlyingType = marshal.enumUnderlyingType(e)
    writeHppFile(ident, origin, refs.hpp, refs.hppFwds, w => {
      w.w(s"enum class $self : $underlyingType").bracedSemi {
        writeEnumOptionNone(w, e, idCpp.enum)
        writeEnumOptions(w, e, idCpp.enum)
        writeEnumOptionAll(w, e, idCpp.enum)
      }

      if(e.flags) {
        // Define some operators to make working with "enum class" flags actually practical
        def binaryOp(op: String) {
          w.w(s"CONSTEXPR $self operator$op($self lhs, $self rhs) noexcept").braced {
            w.wl(s"return static_cast<$self>(static_cast<$underlyingType>(lhs) $op static_cast<$underlyingType>(rhs));")
          }
          w.w(s"CONSTEXPR $self& operator$op=($self& lhs, $self rhs) noexcept").braced {
            w.wl(s"return lhs = lhs $op rhs;") // Ugly, yes, but complies with C++11 restricted constexpr
          }
        }

        // this isn't nice. GCC 4.9 (Android) doesn't support proper constexpr.
        // if we can't use constexpr, just inline them.
        w.wl("#if __cpp_constexpr >= 201103L")
        w.wl("#define CONSTEXPR constexpr")
        w.wl("#else")
        w.wl("#define CONSTEXPR inline")
        w.wl("#endif")

        binaryOp("|")
        binaryOp("&")
        binaryOp("^")

        w.w(s"CONSTEXPR $self operator~($self x) noexcept").braced {
          w.wl(s"return static_cast<$self>(~static_cast<$underlyingType>(x));")
        }

        w.wl("#undef CONSTEXPR")
      }
    },
    w => {
      // std::hash specialization has to go *outside* of the wrapNs
      if (spec.cppEnumHashWorkaround) {
        val fqSelf = marshal.fqTypename(ident, e)
        w.wl
        wrapNamespace(w, "std",
          (w: IndentWriter) => {
            w.wl("template <>")
            w.w(s"struct hash<$fqSelf>").bracedSemi {
              w.w(s"size_t operator()($fqSelf type) const").braced {
                w.wl(s"return std::hash<$underlyingType>()(static_cast<$underlyingType>(type));")
              }
            }
          }
        )
      }
    })
  }

  def generateHppConstants(w: IndentWriter, consts: Seq[Const]) = {
    for (c <- consts) {
      w.wl
      writeDoc(w, c.doc)
      w.wl(s"static ${marshal.fieldType(c.ty)} const ${idCpp.const(c.ident)};")
    }
  }

  def generateCppConstants(w: IndentWriter, consts: Seq[Const], selfName: String) = {
    def writeCppConst(w: IndentWriter, ty: TypeRef, v: Any): Unit = v match {
      case l: Long => w.w(l.toString)
      case d: Double if marshal.fieldType(ty) == "float" => w.w(d.toString + "f")
      case d: Double => w.w(d.toString)
      case b: Boolean => w.w(if (b) "true" else "false")
      case s: String => w.w("{" + s + "}")
      case e: EnumValue => w.w(marshal.typename(ty) + "::" + idCpp.enum(e.ty.name + "_" + e.name))
      case v: ConstRef => w.w(selfName + "::" + idCpp.const(v))
      case z: Map[_, _] => { // Value is record
        val recordMdef = ty.resolved.base.asInstanceOf[MDef]
        val record = recordMdef.body.asInstanceOf[Record]
        val vMap = z.asInstanceOf[Map[String, Any]]
        w.wl(marshal.typename(ty) + "(")
        w.increase()
        // Use exact sequence
        val skipFirst = SkipFirst()
        for (f <- record.fields) {
          skipFirst {w.wl(",")}
          writeCppConst(w, f.ty, vMap.apply(f.ident.name))
          w.w(" /* " + idCpp.field(f.ident) + " */ ")
        }
        w.w(")")
        w.decrease()
      }
    }

    val skipFirst = SkipFirst()
    for (c <- consts) {
      skipFirst{ w.wl }
      w.w(s"${marshal.fieldType(c.ty)} const $selfName::${idCpp.const(c.ident)} = ")
      writeCppConst(w, c.ty, c.value)
      w.wl(";")
    }
  }

  override def generateRecord(origin: String, ident: Ident, doc: Doc, params: Seq[TypeParam], r: Record) {
    val refs = new CppRefs(ident.name)
    r.fields.foreach(f => refs.find(f.ty, false))
    r.consts.foreach(c => refs.find(c.ty, false))
    refs.hpp.add("#include <utility>") // Add for std::move

    val self = marshal.typename(ident, r)
    val (cppName, cppFinal) = if (r.ext.cpp) (ident.name + "_base", "") else (ident.name, " final")
    val actualSelf = marshal.typename(cppName, r)

    // Requiring the extended class
    if (r.ext.cpp) {
<<<<<<< HEAD
      // PSPDFkit TODO: Move into namespace
      //refs.hpp.add(s"class $self; // Requiring extended class")
      refs.cpp.add("#include "+q("../" + spec.cppFileIdentStyle(ident) + "." + spec.cppHeaderExt))
=======
      refs.cpp.add("#include "+q(spec.cppExtendedRecordIncludePrefix + spec.cppFileIdentStyle(ident) + "." + spec.cppHeaderExt))
>>>>>>> 7e09a2c2
    }

    // C++ Header
    def writeCppPrototype(w: IndentWriter) {
      if (r.ext.cpp) {
        w.w(s"struct $self; // Requiring extended class")
        w.wl
        w.wl
      }
      writeDoc(w, doc)
      writeCppTypeParams(w, params)
      w.w("struct " + actualSelf + cppFinal).bracedSemi {
        generateHppConstants(w, r.consts)
        // Field definitions.
        for (f <- r.fields) {
          writeDoc(w, f.doc)
          w.wl(marshal.fieldType(f.ty) + " " + idCpp.field(f.ident) + ";")
        }

        if (r.derivingTypes.contains(DerivingType.Eq)) {
          w.wl
          w.wl(s"friend bool operator==(const $actualSelf& lhs, const $actualSelf& rhs);")
          w.wl(s"friend bool operator!=(const $actualSelf& lhs, const $actualSelf& rhs);")
        }
        if (r.derivingTypes.contains(DerivingType.Ord)) {
          w.wl
          w.wl(s"friend bool operator<(const $actualSelf& lhs, const $actualSelf& rhs);")
          w.wl(s"friend bool operator>(const $actualSelf& lhs, const $actualSelf& rhs);")
        }
        if (r.derivingTypes.contains(DerivingType.Eq) && r.derivingTypes.contains(DerivingType.Ord)) {
          w.wl
          w.wl(s"friend bool operator<=(const $actualSelf& lhs, const $actualSelf& rhs);")
          w.wl(s"friend bool operator>=(const $actualSelf& lhs, const $actualSelf& rhs);")
        }

        // Constructor.
        if(r.fields.nonEmpty) {
          w.wl
          writeAlignedCall(w, actualSelf + "(", r.fields, ")", f => marshal.fieldType(f.ty) + " " + idCpp.local(f.ident) + "_")
          w.wl
          val init = (f: Field) => idCpp.field(f.ident) + "(std::move(" + idCpp.local(f.ident) + "_))"
          w.wl(": " + init(r.fields.head))
          r.fields.tail.map(f => ", " + init(f)).foreach(w.wl)
          w.wl("{}")
        }

        if (r.ext.cpp) {
          w.wl
          w.wl(s"virtual ~$actualSelf() = default;")
          w.wl
          // Defining the dtor disables implicit copy/move operation generation, so re-enable them
          // Make them protected to avoid slicing
          w.wlOutdent("protected:")
          w.wl(s"$actualSelf(const $actualSelf&) = default;")
          w.wl(s"$actualSelf($actualSelf&&) = default;")
          w.wl(s"$actualSelf& operator=(const $actualSelf&) = default;")
          w.wl(s"$actualSelf& operator=($actualSelf&&) = default;")
        }
      }
    }

    writeHppFile(cppName, origin, refs.hpp, refs.hppFwds, writeCppPrototype)

    if (r.consts.nonEmpty || r.derivingTypes.nonEmpty) {
      writeCppFile(cppName, origin, refs.cpp, w => {
        generateCppConstants(w, r.consts, actualSelf)

        if (r.derivingTypes.contains(DerivingType.Eq)) {
          w.wl
          w.w(s"bool operator==(const $actualSelf& lhs, const $actualSelf& rhs)").braced {
            if(!r.fields.isEmpty) {
              writeAlignedCall(w, "return ", r.fields, " &&", "", f => s"lhs.${idCpp.field(f.ident)} == rhs.${idCpp.field(f.ident)}")
              w.wl(";")
            } else {
             w.wl("return true;")
           }
          }
          w.wl
          w.w(s"bool operator!=(const $actualSelf& lhs, const $actualSelf& rhs)").braced {
            w.wl("return !(lhs == rhs);")
          }
        }
        if (r.derivingTypes.contains(DerivingType.Ord)) {
          w.wl
          w.w(s"bool operator<(const $actualSelf& lhs, const $actualSelf& rhs)").braced {
            for(f <- r.fields) {
              w.w(s"if (lhs.${idCpp.field(f.ident)} < rhs.${idCpp.field(f.ident)})").braced {
                w.wl("return true;")
              }
              w.w(s"if (rhs.${idCpp.field(f.ident)} < lhs.${idCpp.field(f.ident)})").braced {
                w.wl("return false;")
              }
            }
            w.wl("return false;")
          }
          w.wl
          w.w(s"bool operator>(const $actualSelf& lhs, const $actualSelf& rhs)").braced {
            w.wl("return rhs < lhs;")
          }
        }
        if (r.derivingTypes.contains(DerivingType.Eq) && r.derivingTypes.contains(DerivingType.Ord)) {
          w.wl
          w.w(s"bool operator<=(const $actualSelf& lhs, const $actualSelf& rhs)").braced {
            w.wl("return !(rhs < lhs);")
          }
          w.wl
          w.w(s"bool operator>=(const $actualSelf& lhs, const $actualSelf& rhs)").braced {
            w.wl("return !(lhs < rhs);")
          }
        }
      })
    }

  }

  override def generateInterface(origin: String, ident: Ident, doc: Doc, typeParams: Seq[TypeParam], i: Interface) {
    val refs = new CppRefs(ident.name)
    i.methods.map(m => {
      m.params.map(p => refs.find(p.ty, true))
      m.ret.foreach((x)=>refs.find(x, true))
    })
    i.consts.map(c => {
      refs.find(c.ty, true)
    })

    val self = marshal.typename(ident, i)
    val methodNamesInScope = i.methods.map(m => idCpp.method(m.ident))

    writeHppFile(ident, origin, refs.hpp, refs.hppFwds, w => {
      writeDoc(w, doc)
      writeCppTypeParams(w, typeParams)
      w.w(s"class $self").bracedSemi {
        w.wlOutdent("public:")
        // Destructor
        w.wl(s"virtual ~$self() {}")
        // Constants
        generateHppConstants(w, i.consts)
        // Methods
        for (m <- i.methods) {
          w.wl
          writeDoc(w, m.doc)
          val ret = marshal.returnType(m.ret, methodNamesInScope)
          val params = m.params.map(p => marshal.paramType(p.ty, methodNamesInScope) + " " + idCpp.local(p.ident))
          if (m.static) {
            w.wl(s"static $ret ${idCpp.method(m.ident)}${params.mkString("(", ", ", ")")};")
          } else {
            val constFlag = if (m.const) " const" else ""
            w.wl(s"virtual $ret ${idCpp.method(m.ident)}${params.mkString("(", ", ", ")")}$constFlag = 0;")
          }
        }
      }
    })

    // Cpp only generated in need of Constants
    if (i.consts.nonEmpty) {
      writeCppFile(ident, origin, refs.cpp, w => {
        generateCppConstants(w, i.consts, self)
      })
    }

  }

  def writeCppTypeParams(w: IndentWriter, params: Seq[TypeParam]) {
    if (params.isEmpty) return
    w.wl("template " + params.map(p => "typename " + idCpp.typeParam(p.ident)).mkString("<", ", ", ">"))
  }

}<|MERGE_RESOLUTION|>--- conflicted
+++ resolved
@@ -176,13 +176,7 @@
 
     // Requiring the extended class
     if (r.ext.cpp) {
-<<<<<<< HEAD
-      // PSPDFkit TODO: Move into namespace
-      //refs.hpp.add(s"class $self; // Requiring extended class")
-      refs.cpp.add("#include "+q("../" + spec.cppFileIdentStyle(ident) + "." + spec.cppHeaderExt))
-=======
       refs.cpp.add("#include "+q(spec.cppExtendedRecordIncludePrefix + spec.cppFileIdentStyle(ident) + "." + spec.cppHeaderExt))
->>>>>>> 7e09a2c2
     }
 
     // C++ Header
