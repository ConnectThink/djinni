--- conflicted
+++ resolved
@@ -146,12 +146,7 @@
 
     // Requiring the extended class
     if (r.ext.cpp) {
-<<<<<<< HEAD
-      refs.hpp.add(s"struct $self; // Requiring extended class")
       refs.cpp.add("#include "+q(spec.cppExtendedRecordIncludePrefix + spec.cppFileIdentStyle(ident) + "." + spec.cppHeaderExt))
-=======
-      refs.cpp.add("#include "+q("../" + spec.cppFileIdentStyle(ident) + "." + spec.cppHeaderExt))
->>>>>>> b3beb0e2
     }
 
     // C++ Header
