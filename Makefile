<<<<<<< HEAD
=======
#
# Environment variables for overriding default behavior.
#

ifndef ANDROID_NDK_HOME
ANDROID_NDK_HOME = $(abspath $(dir $(realpath $(shell which ndk-build))))
endif

SCALA_VERSION=2.11
DJINNI_VERSION=0.1-SNAPSHOT
OUTPUT_JAR=src/target/scala-$(SCALA_VERSION)/djinni-assembly-$(DJINNI_VERSION).jar

#
# Global targets.
#

>>>>>>> e675e319
all: djinni example_ios example_android example_localhost test

clean: djinni_jar_clean
	-ndk-build -C example/android/app/ clean
	-xcodebuild -workspace example/objc/TextSort.xcworkspace -scheme TextSort -configuration 'Debug' -sdk iphonesimulator clean
	-rm -rf libs/
	-rm -rf obj/
	-rm -rf build/
	-rm -rf build_ios/
	-rm -f GypAndroid.mk

# rule to lazily clone gyp
# freeze gyp at the last version with android support
./deps/gyp:
	git clone https://chromium.googlesource.com/external/gyp.git ./deps/gyp
	cd deps/gyp && git checkout -q 0bb67471bca068996e15b56738fa4824dfa19de0

djinni:
	cd src && ./build

$(OUTPUT_JAR):
	cd src && sbt assembly

djinni_jar: $(OUTPUT_JAR)

djinni_jar_clean:
	cd src && sbt clean

# we specify a root target for android to prevent all of the targets from spidering out
GypAndroid.mk: ./deps/gyp example/libtextsort.gyp support-lib/support_lib.gyp example/example.djinni
	./example/run_djinni.sh
	ANDROID_BUILD_TOP=$(shell dirname `which ndk-build`) deps/gyp/gyp --depth=. -f android -DOS=android -Icommon.gypi example/libtextsort.gyp --root-target=libtextsort_jni

# we specify a root target for android to prevent all of the targets from spidering out
./build_ios/example/libtextsort.xcodeproj: ./deps/gyp example/libtextsort.gyp support-lib/support_lib.gyp example/example.djinni
	./example/run_djinni.sh
	deps/gyp/gyp --depth=. -f xcode -DOS=ios --generator-output ./build_ios -Icommon.gypi example/libtextsort.gyp

example_ios: ./build_ios/example/libtextsort.xcodeproj
	xcodebuild -workspace example/objc/TextSort.xcworkspace \
           -scheme TextSort \
           -configuration 'Debug' \
           -sdk iphonesimulator

# this target implicitly depends on GypAndroid.mk since gradle will try to make it
example_android: GypAndroid.mk
	cd example/android/ && ./gradlew app:assembleDebug
	@echo "Apks produced at:"
	@python example/glob.py example/ '*.apk'

example_localhost: ./deps/java
	cd example && make localhost

test: ./deps/java
	make -C test-suite

.PHONY: example_android example_ios example_localhost test djinni clean all dinni_jar<|MERGE_RESOLUTION|>--- conflicted
+++ resolved
@@ -1,5 +1,3 @@
-<<<<<<< HEAD
-=======
 #
 # Environment variables for overriding default behavior.
 #
@@ -16,7 +14,6 @@
 # Global targets.
 #
 
->>>>>>> e675e319
 all: djinni example_ios example_android example_localhost test
 
 clean: djinni_jar_clean
